--- conflicted
+++ resolved
@@ -1,1904 +1,1822 @@
-/*
-
-Nintendont (Loader) - Playing Gamecubes in Wii mode on a Wii U
-
-Copyright (C) 2013  crediar
-
-This program is free software; you can redistribute it and/or
-modify it under the terms of the GNU General Public License
-as published by the Free Software Foundation version 2.
-
-This program is distributed in the hope that it will be useful,
-but WITHOUT ANY WARRANTY; without even the implied warranty of
-MERCHANTABILITY or FITNESS FOR A PARTICULAR PURPOSE.  See the
-GNU General Public License for more details.
-
-You should have received a copy of the GNU General Public License
-along with this program; if not, write to the Free Software
-Foundation, Inc., 51 Franklin Street, Fifth Floor, Boston, MA  02110-1301, USA.
-
-*/
-#include <gccore.h>
-#include "font.h"
-#include "exi.h"
-#include "global.h"
-#include "FPad.h"
-#include "Config.h"
-#include "update.h"
-#include "titles.h"
-#include "dip.h"
-#include <stdio.h>
-#include <stdlib.h>
-#include <unistd.h>
-#include <ogc/stm.h>
-#include <ogc/video.h>
-#include <ogc/video_types.h>
-#include <ogc/consol.h>
-#include <ogc/system.h>
-//#include <fat.h>
-#include <di/di.h>
-#include "menu.h"
-#include "../../common/include/CommonConfigStrings.h"
-
-#include "ff_utf8.h"
-
-// Device state.
-typedef enum {
-	// Device is open and has a "games" directory.
-	DEV_OK = 0,
-	// Device could not be opened.
-	DEV_NO_OPEN = 1,
-	// Device was opened but has no "games" directory.
-	DEV_NO_GAMES = 2,
-} DevState;
-static u8 devState = DEV_OK;
-
-/**
- * Print information about the selected device.
- */
-static void PrintDevInfo(void);
-
-extern NIN_CFG* ncfg;
-
-u32 Shutdown = 0;
-extern char *launch_dir;
-
-inline u32 SettingY(u32 row)
-{
-	return 127 + 16 * row;
-}
-void HandleWiiMoteEvent(s32 chan)
-{
-	Shutdown = 1;
-}
-void HandleSTMEvent(u32 event)
-{
-	*(vu32*)(0xCC003024) = 1;
-
-	switch(event)
-	{
-		default:
-		case STM_EVENT_RESET:
-			break;
-		case STM_EVENT_POWER:
-			Shutdown = 1;
-			break;
-	}
-}
-int compare_names(const void *a, const void *b)
-{
-	const gameinfo *da = (const gameinfo *) a;
-	const gameinfo *db = (const gameinfo *) b;
-
-	int ret = strcasecmp(da->Name, db->Name);
-	if (ret == 0)
-	{
-		// Names are equal. Check disc number.
-		if (da->DiscNumber < db->DiscNumber)
-			ret = -1;
-		else if (da->DiscNumber > db->DiscNumber)
-			ret = 1;
-		else
-			ret = 0;
-	}
-	return ret;
-}
-
-/**
- * Check if a disc image is valid.
- * @param filename	[in]  Disc image filename. (ISO/GCM)
- * @param discNumber	[in]  Disc number.
- * @param gi		[out] gameinfo struct to store game information if the disc is valid.
- * @return True if the image is valid; false if not.
- */
-static bool IsDiscImageValid(const char *filename, int discNumber, gameinfo *gi)
-{
-	// TODO: Handle FST format (sys/boot.bin).
-	u8 buf[0x100];		// Disc header.
-
-	FIL in;
-	if (f_open_char(&in, filename, FA_READ|FA_OPEN_EXISTING) != FR_OK)
-	{
-		// Could not open the disc image.
-		return false;
-	}
-
-	// Read the disc header
-	//gprintf("(%s) ok\n", filename );
-	bool ret = false;
-	UINT read;
-	f_read(&in, buf, 0x100, &read);
-	if (read != 0x100)
-	{
-		// Error reading from the file.
-		f_close(&in);
-		return false;
-	}
-
-	// Check for CISO magic with 2 MB block size.
-	// NOTE: CISO block size is little-endian.
-	static const uint8_t CISO_MAGIC[8] = {'C','I','S','O',0x00,0x00,0x20,0x00};
-	if (!memcmp(buf, CISO_MAGIC, sizeof(CISO_MAGIC)) &&
-	    !IsGCGame(buf))
-	{
-		// CISO magic is present, and GCN magic isn't.
-		// This is most likely a CISO image.
-		// Read the actual GCN header.
-		f_lseek(&in, 0x8000);
-		f_read(&in, buf, 0x100, &read);
-		if (read != 0x100)
-		{
-			// Error reading from the file.
-			f_close(&in);
-			return false;
-		}
-
-		gi->Flags = GIFLAG_FORMAT_CISO;
-	}
-	else
-	{
-		// Standard GameCube disc image.
-		// TODO: Detect Triforce images and exclude them
-		// from size checking?
-		if (in.obj.objsize == 1459978240)
-		{
-			// Full 1:1 GameCube image.
-			gi->Flags = GIFLAG_FORMAT_FULL;
-		}
-		else
-		{
-			// Shrunken GameCube image.
-			gi->Flags = GIFLAG_FORMAT_SHRUNKEN;
-		}
-	}
-
-	// File is no longer needed.
-	f_close(&in);
-
-	if (IsGCGame(buf))	// Must be GC game
-	{
-		memcpy(gi->ID, buf, 6); //ID for EXI
-		gi->DiscNumber = discNumber;
-
-		// Check if this is a multi-game image.
-		// Reference: https://gbatemp.net/threads/wit-wiimms-iso-tools-gamecube-disc-support.251630/#post-3088119
-		const bool is_multigame = IsMultiGameDisc((const char*)buf);
-		if (is_multigame)
-		{
-			if (gi->Flags == GIFLAG_FORMAT_CISO)
-			{
-				// Multi-game + CISO is NOT supported.
-				ret = false;
-			}
-			else
-			{
-				// Multi-game disc.
-				char *name = (char*)malloc(65);
-				const char *slash_pos = strrchr(filename, '/');
-				snprintf(name, 65, "Multi-Game Disc (%s)", (slash_pos ? slash_pos+1 : filename));
-				gi->Name = name;
-				gi->Flags = GIFLAG_FORMAT_MULTI | GIFLAG_NAME_ALLOC;
-			}
-		}
-		else
-		{
-			// Check if this title is in titles.txt.
-			bool isTriforce;
-			const char *dbTitle = SearchTitles(gi->ID, &isTriforce);
-			if (dbTitle)
-			{
-				// Title found.
-				gi->Name = (char*)dbTitle;
-				gi->Flags &= ~GIFLAG_NAME_ALLOC;
-
-				if (isTriforce)
-				{
-					// Clear the format value if it's "shrunken",
-					// since Triforce titles are never the size
-					// of a full 1:1 GameCube disc image.
-					if ((gi->Flags & GIFLAG_FORMAT_MASK) == GIFLAG_FORMAT_SHRUNKEN)
-					{
-						gi->Flags &= ~GIFLAG_FORMAT_MASK;
-					}
-				}
-			}
-
-			if (!dbTitle)
-			{
-				// Title not found.
-				// Use the title from the disc header.
-
-				// Make sure the title in the header is NULL terminated.
-				buf[0x20+65] = 0;
-				gi->Name = strdup((const char*)&buf[0x20]);
-				gi->Flags |= GIFLAG_NAME_ALLOC;
-			}
-		}
-
-		gi->Path = strdup(filename);
-		ret = true;
-	}
-
-	return ret;
-}
-
-/**
- * Get all games from the games/ directory on the selected storage device.
- * On Wii, this also adds a pseudo-game for loading GameCube games from disc.
- *
- * @param gi           [out] Array of gameinfo structs.
- * @param sz           [in]  Maximum number of elements in gi.
- * @param pGameCount   [out] Number of games loaded. (Includes GCN pseudo-game for Wii.)
- *
- * @return DevState value:
- * - DEV_OK: Device opened and has a "games/" directory.
- * - DEV_NO_OPEN: Could not open the storage device.
- * - DEV_NO_GAMES: No "games/" directory was found.
- */
-static DevState LoadGameList(gameinfo *gi, u32 sz, u32 *pGameCount)
-{
-	// Create a list of games
-	char filename[MAXPATHLEN];	// Current filename.
-	u8 buf[0x100];			// Disc header.
-	int gamecount = 0;		// Current game count.
-
-	if( !IsWiiU() )
-	{
-		// Pseudo game for booting a GameCube disc on Wii.
-		gi[0].ID[0] = 'D',gi[0].ID[1] = 'I',gi[0].ID[2] = 'S';
-		gi[0].ID[3] = 'C',gi[0].ID[4] = '0',gi[0].ID[5] = '1';
-		gi[0].Name = "Boot GC Disc in Drive";
-		gi[0].Flags = 0;
-		gi[0].DiscNumber = 0;
-		gi[0].Path = strdup("di:di");
-		gamecount++;
-	}
-
-	DIR pdir;
-	snprintf(filename, sizeof(filename), "%s:/games", GetRootDevice());
-	if (f_opendir_char(&pdir, filename) != FR_OK)
-	{
-		// Could not open the "games" directory.
-
-		// Attempt to open the device root.
-		snprintf(filename, sizeof(filename), "%s:/", GetRootDevice());
-		if (f_opendir_char(&pdir, filename) != FR_OK)
-		{
-			// Could not open the device root.
-			if (pGameCount)
-				*pGameCount = 0;
-			return DEV_NO_OPEN;
-		}
-
-		// Device root opened.
-		// This means the device is usable, but it
-		// doesn't have a "games" directory.
-		f_closedir(&pdir);
-		if (pGameCount)
-			*pGameCount = gamecount;
-		return DEV_NO_GAMES;
-	}
-
-	// Process the directory.
-	// TODO: chdir into /games/?
-	FILINFO fInfo;
-	FIL in;
-	while (f_readdir(&pdir, &fInfo) == FR_OK && fInfo.fname[0] != '\0')
-	{
-		/**
-		 * Game layout should be:
-		 *
-		 * ISO/GCM format:
-		 * - /games/GAMEID/game.gcm
-		 * - /games/GAMEID/game.iso
-		 * - /games/GAMEID/disc2.gcm
-		 * - /games/GAMEID/disc2.iso
-		 * - /games/[anything].gcm
-		 * - /games/[anything].iso
-		 *
-		 * CISO format:
-		 * - /games/GAMEID/game.ciso
-		 * - /games/GAMEID/game.cso
-		 * - /games/GAMEID/disc2.ciso
-		 * - /games/GAMEID/disc2.cso
-		 * - /games/[anything].ciso
-		 *
-		 * FST format:
-		 * - /games/GAMEID/sys/boot.bin plus other files
-		 *
-		 * NOTE: 2-disc games currently only work with the
-		 * subdirectory layout, and the second disc must be
-		 * named either disc2.iso or disc2.gcm.
-		 */
-
-		// Skip "." and "..".
-		// This will also skip "hidden" directories.
-		if (fInfo.fname[0] == '.')
-			continue;
-
-		if (fInfo.fattrib & AM_DIR)
-		{
-			// Subdirectory.
-
-			// Prepare the filename buffer with the directory name.
-			// game.iso/disc2.iso will be appended later.
-			// NOTE: fInfo.fname[] is UTF-16.
-			const char *filename_utf8 = wchar_to_char(fInfo.fname);
-			int fnlen = snprintf(filename, sizeof(filename), "%s:/games/%s/",
-					     GetRootDevice(), filename_utf8);
-
-			//Test if game.iso exists and add to list
-			bool found = false;
-
-			static const char disc_filenames[8][16] = {
-				"game.ciso", "game.cso", "game.gcm", "game.iso",
-				"disc2.ciso", "disc2.cso", "disc2.gcm", "disc2.iso"
-			};
-
-			u32 i;
-			for (i = 0; i < 8; i++)
-			{
-				const u32 discNumber = i / 4;
-
-				// Append the disc filename.
-				strcpy(&filename[fnlen], disc_filenames[i]);
-
-				// Attempt to load disc information.
-				if (IsDiscImageValid(filename, discNumber, &gi[gamecount]))
-				{
-					// Disc image exists and is a GameCube disc.
-					gamecount++;
-					found = true;
-					// Next disc number.
-					i = (discNumber * 4) + 3;
-				}
-			}
-
-			// If none of the expected files were found,
-			// check for FST format.
-			if (!found)
-			{
-				memcpy(&filename[fnlen], "sys/boot.bin", 13);
-				if (f_open_char(&in, filename, FA_READ|FA_OPEN_EXISTING) == FR_OK)
-				{
-					//gprintf("(%s) ok\n", filename );
-					UINT read;
-					f_read(&in, buf, 0x100, &read);
-					f_close(&in);
-
-					if (read == 0x100 && IsGCGame(buf))	// Must be GC game
-					{
-						// Terminate the filename at the game's base directory.
-						filename[fnlen] = 0;
-
-						// Make sure the title in the header is NULL terminated.
-						buf[0x20+65] = 0;
-
-						memcpy(gi[gamecount].ID, buf, 6); //ID for EXI
-						gi[gamecount].DiscNumber = 0;
-
-						// TODO: Check titles.txt?
-						gi[gamecount].Name = strdup((const char*)&buf[0x20]);
-						gi[gamecount].Flags = GIFLAG_NAME_ALLOC | GIFLAG_FORMAT_FST;
-
-						gi[gamecount].Path = strdup(filename);
-						gamecount++;
-					}
-				}
-			}
-		}
-		else
-		{
-			// Regular file.
-
-			// Make sure its extension is ".iso" or ".gcm".
-			const char *filename_utf8 = wchar_to_char(fInfo.fname);
-			if (IsSupportedFileExt(filename_utf8))
-			{
-				// Create the full pathname.
-				snprintf(filename, sizeof(filename), "%s:/games/%s",
-					 GetRootDevice(), filename_utf8);
-
-				// Attempt to load disc information.
-				// (NOTE: Only disc 1 is supported right now.)
-				if (IsDiscImageValid(filename, 0, &gi[gamecount]))
-				{
-					// Disc image exists and is a GameCube disc.
-					gamecount++;
-				}
-			}
-		}
-
-		if (gamecount >= sz)	//if array is full
-			break;
-	}
-	f_closedir(&pdir);
-
-	// Sort the list alphabetically.
-	// On Wii, the pseudo-entry for GameCube discs is always
-	// kept at the top.
-	if( IsWiiU() )
-		qsort(gi, gamecount, sizeof(gameinfo), compare_names);
-	else if( gamecount > 1 )
-		qsort(&gi[1], gamecount-1, sizeof(gameinfo), compare_names);
-
-	// Save the game count.
-	if (pGameCount)
-		*pGameCount = gamecount;
-
-	return DEV_OK;
-}
-
-// Menu selection context.
-typedef struct _MenuCtx
-{
-	u32 menuMode;		// Menu mode. (0 == games; 1 == settings)
-	bool redraw;		// If true, redraw is required.
-	bool selected;		// If true, the user selected a game.
-	bool saveSettings;	// If true, save settings to nincfg.bin.
-
-	// Counters for key repeat.
-	struct {
-		u32 Up;
-		u32 Down;
-		u32 Left;
-		u32 Right;
-	} held;
-
-	// Games menu.
-	struct {
-		s32 posX;	// Selected game index.
-		s32 scrollX;	// Current scrolling position.
-		u32 listMax;	// Maximum number of games to show onscreen at once.
-
-		const gameinfo *gi;	// Game information.
-		int gamecount;		// Game count.
-	} games;
-
-	// Settings menu.
-	struct {
-		u32 settingPart;	// 0 == left column; 1 == right column
-		s32 posX;		// Selected setting index.
-	} settings;
-} MenuCtx;
-
-/** Key repeat wrapper functions. **/
-#define FPAD_WRAPPER_REPEAT(Key) \
-static inline int FPAD_##Key##_Repeat(MenuCtx *ctx) \
-{ \
-	int ret = 0; \
-	if (FPAD_##Key(1)) { \
-		ret = (ctx->held.Key == 0 || ctx->held.Key > 10); \
-		ctx->held.Key++; \
-	} else { \
-		ctx->held.Key = 0; \
-	} \
-	return ret; \
-}
-FPAD_WRAPPER_REPEAT(Up)
-FPAD_WRAPPER_REPEAT(Down)
-FPAD_WRAPPER_REPEAT(Left)
-FPAD_WRAPPER_REPEAT(Right)
-
-/**
- * Update the Game Select menu.
- * @param ctx	[in] Menu context.
- * @return True to exit; false to continue.
- */
-static bool UpdateGameSelectMenu(MenuCtx *ctx)
-{
-	u32 i;
-	bool clearCheats = false;
-
-	if (FPAD_Down_Repeat(ctx))
-	{
-		// Down: Move the cursor down by 1 entry.
-		
-		// Remove the current arrow.
-		PrintFormat(DEFAULT_SIZE, BLACK, MENU_POS_X+51*6-8, MENU_POS_Y + 20*6 + ctx->games.posX * 20, " " );
-
-		// Adjust the scrolling position.
-		if (ctx->games.posX + 1 >= ctx->games.listMax)
-		{
-			if (ctx->games.posX + 1 + ctx->games.scrollX < ctx->games.gamecount) {
-				// Need to adjust the scroll position.
-				ctx->games.scrollX++;
-			} else {
-				// Wraparound.
-				ctx->games.posX	= 0;
-				ctx->games.scrollX = 0;
-			}
-		} else {
-			ctx->games.posX++;
-		}
-
-		clearCheats = true;
-		ctx->redraw = true;
-		ctx->saveSettings = true;
-	}
-
-	if (FPAD_Right_Repeat(ctx))
-	{
-		// Right: Move the cursor down by 1 page.
-
-		// Remove the current arrow.
-		PrintFormat(DEFAULT_SIZE, BLACK, MENU_POS_X+51*6-8, MENU_POS_Y + 20*6 + ctx->games.posX * 20, " " );
-
-		// Adjust the scrolling position.
-		if (ctx->games.posX == ctx->games.listMax - 1)
-		{
-			if (ctx->games.posX + ctx->games.listMax + ctx->games.scrollX < ctx->games.gamecount) {
-				ctx->games.scrollX += ctx->games.listMax;
-			} else if (ctx->games.posX + ctx->games.scrollX != ctx->games.gamecount - 1) {
-				ctx->games.scrollX = ctx->games.gamecount - ctx->games.listMax;
-			} else {
-				ctx->games.posX	= 0;
-				ctx->games.scrollX = 0;
-			}
-		} else {
-			ctx->games.posX = ctx->games.listMax - 1;
-		}
-
-		clearCheats = true;
-		ctx->redraw = true;
-		ctx->saveSettings = true;
-	}
-
-	if (FPAD_Up_Repeat(ctx))
-	{
-		// Up: Move the cursor up by 1 entry.
-
-		// Remove the current arrow.
-		PrintFormat(DEFAULT_SIZE, BLACK, MENU_POS_X+51*6-8, MENU_POS_Y + 20*6 + ctx->games.posX * 20, " " );
-
-		// Adjust the scrolling position.
-		if (ctx->games.posX <= 0)
-		{
-			if (ctx->games.scrollX > 0) {
-				ctx->games.scrollX--;
-			} else {
-				// Wraparound.
-				ctx->games.posX	= ctx->games.listMax - 1;
-				ctx->games.scrollX = ctx->games.gamecount - ctx->games.listMax;
-			}
-		} else {
-			ctx->games.posX--;
-		}
-
-		clearCheats = true;
-		ctx->redraw = true;
-		ctx->saveSettings = true;
-	}
-
-	if (FPAD_Left_Repeat(ctx))
-	{
-		// Left: Move the cursor up by 1 page.
-
-		// Remove the current arrow.
-		PrintFormat(DEFAULT_SIZE, BLACK, MENU_POS_X+51*6-8, MENU_POS_Y + 20*6 + ctx->games.posX * 20, " " );
-
-		// Adjust the scrolling position.
-		if (ctx->games.posX == 0)
-		{
-			if (ctx->games.scrollX - (s32)ctx->games.listMax >= 0) {
-				ctx->games.scrollX -= ctx->games.listMax;
-			} else if (ctx->games.scrollX != 0) {
-				ctx->games.scrollX = 0;
-			} else {
-				ctx->games.scrollX = ctx->games.gamecount - ctx->games.listMax;
-			}
-		} else {
-			ctx->games.posX = 0;
-		}
-
-		clearCheats = true;
-		ctx->redraw = true;
-		ctx->saveSettings = true;
-	}
-
-	if (FPAD_OK(0))
-	{
-		// User selected a game.
-		ctx->selected = true;
-		return true;
-	}
-
-	if (clearCheats)
-	{
-		if ((ncfg->Config & NIN_CFG_CHEATS) && (ncfg->Config & NIN_CFG_CHEAT_PATH))
-		{
-			// If a cheat path being used, clear it because it
-			// can't be correct for a different game.
-			ncfg->Config = ncfg->Config & ~(NIN_CFG_CHEATS | NIN_CFG_CHEAT_PATH);
-		}
-	}
-
-	if (ctx->redraw)
-	{
-		// Redraw the game list.
-		// TODO: Only if menuMode or scrollX has changed?
-
-		// Starting position.
-		int gamelist_y = MENU_POS_Y + 20*4;
-		if (devState != DEV_OK)
-		{
-			// The warning message overlaps "Boot GC Disc in Drive".
-			// Move the list down by one row.
-			gamelist_y += 20;
-		}
-
-		const gameinfo *gi = &ctx->games.gi[ctx->games.scrollX];
-		int gamesToPrint = ctx->games.gamecount - ctx->games.scrollX;
-		if (gamesToPrint > ctx->games.listMax) {
-			gamesToPrint = ctx->games.listMax;
-		}
-
-		for (i = 0; i < gamesToPrint; ++i, gamelist_y += 20, gi++)
-		{
-			// FIXME: Print all 64 characters of the game name?
-			// Currently truncated to 50.
-
-			// Determine color based on disc format.
-			static const u32 colors[8] =
-			{
-				BLACK,		// Full
-				0x551A00FF,	// Shrunken (dark brown)
-				0x00551AFF,	// Extracted FST
-				0x001A55FF,	// CISO
-				0x551A55FF,	// Multi-Game
-				GRAY,		// undefined
-				GRAY,		// undefined
-				GRAY,		// undefined
-			};
-
-			const u32 color = colors[gi->Flags & GIFLAG_FORMAT_MASK];
-			if (gi->DiscNumber == 0)
-			{
-				// Disc 1.
-				PrintFormat(DEFAULT_SIZE, color, MENU_POS_X, gamelist_y,
-					    "%50.50s [%.6s]%s",
-					    gi->Name, gi->ID,
-					    i == ctx->games.posX ? ARROW_LEFT : " ");
-			}
-			else
-			{
-				// Disc 2 or higher.
-				PrintFormat(DEFAULT_SIZE, color, MENU_POS_X, gamelist_y,
-					    "%46.46s (%d) [%.6s]%s",
-					    gi->Name, gi->DiscNumber+1, gi->ID,
-					    i == ctx->games.posX ? ARROW_LEFT : " ");
-			}
-		}
-
-		// GRRLIB rendering is done by SelectGame().
-	}
-
-	return false;
-}
-
-/**
- * Get a description for the Settings menu.
- * @param ctx	[in] Menu context.
- * @return Description, or NULL if none is available.
- */
-static const char *const *GetSettingsDescription(const MenuCtx *ctx)
-{
-	if (ctx->settings.settingPart == 0)
-	{
-		switch (ctx->settings.posX)
-		{
-			case NIN_CFG_BIT_CHEATS:
-			case NIN_CFG_BIT_DEBUGGER:
-			case NIN_CFG_BIT_DEBUGWAIT:
-				break;
-
-			case NIN_CFG_BIT_MEMCARDEMU: {
-				static const char *desc_mcemu[] = {
-					"Emulates a memory card in",
-					"Slot A using a .raw file.",
-					"",
-					"Disable this option if you",
-					"want to use a real memory",
-					"card on an original Wii.",
-					NULL
-				};
-				return desc_mcemu;
-			}
-
-			case NIN_CFG_BIT_CHEAT_PATH:
-				break;
-
-			case NIN_CFG_BIT_FORCE_WIDE: {
-				static const char *const desc_force_wide[] = {
-					"Patch games to use a 16:9",
-					"aspect ratio. (widescreen)",
-					"",
-					"Not all games support this",
-					"option. The patches will not",
-					"be applied to games that have",
-					"built-in support for 16:9;",
-					"use the game's options screen",
-					"to configure the display mode.",
-					NULL
-				};
-				return desc_force_wide;
-			}
-
-			case NIN_CFG_BIT_FORCE_PROG: {
-				static const char *const desc_force_prog[] = {
-					"Patch games to always use 480p",
-					"(progressive scan) output.",
-					"",
-					"Requires component cables, or",
-					"an HDMI cable on Wii U.",
-					NULL
-				};
-				return desc_force_prog;
-			}
-
-			case NIN_CFG_BIT_AUTO_BOOT:
-				break;
-
-			case NIN_CFG_BIT_REMLIMIT: {
-				static const char *desc_remlimit[] = {
-					"Disc read speed is normally",
-					"limited to the performance of",
-					"the original GameCube disc",
-					"drive.",
-					"",
-					"Unlocking read speed can allow",
-					"for faster load times, but it",
-					"can cause problems with games",
-					"that are extremely sensitive",
-					"to disc read timing.",
-					NULL
-				};
-				return desc_remlimit;
-			}
-
-			case NIN_CFG_BIT_OSREPORT:
-				break;
-
-			case NIN_CFG_BIT_USB: {	// WiiU Widescreen
-				static const char *desc_wiiu_widescreen[] = {
-					"On Wii U, Nintendont sets the",
-					"display to 4:3, which results",
-					"in bars on the sides of the",
-					"screen. If playing a game that",
-					"supports widescreen, enable",
-					"this option to set the display",
-					"back to 16:9.",
-					"",
-					"This option has no effect on",
-					"original Wii systems.",
-					NULL
-				};
-				return desc_wiiu_widescreen;
-			}
-
-			case NIN_CFG_BIT_LED: {
-				static const char *desc_led[] = {
-					"Use the drive slot LED as a",
-					"disk activity indicator.",
-					"",
-					"The LED will be turned on",
-					"when reading from or writing",
-					"to the storage device.",
-					"",
-					"This option has no effect on",
-					"Wii U, since the Wii U does",
-					"not have a drive slot LED.",
-					NULL
-				};
-				return desc_led;
-			}
-
-			case NIN_CFG_BIT_LOG:
-				break;
-
-			case NIN_SETTINGS_MAX_PADS: {
-				static const char *desc_max_pads[] = {
-					"Set the maximum number of",
-					"native GameCube controller",
-					"ports to use.",
-					"",
-					"This should usually be kept",
-					"at 4 to enable all ports",
-					"",
-					"This option has no effect on",
-					"Wii U and Wii Family Edition",
-					"systems, since they don't",
-					"have native controller ports.",
-					NULL
-				};
-				return desc_max_pads;
-			}
-
-			case NIN_SETTINGS_LANGUAGE: {
-				static const char *desc_language[] = {
-					"Set the system language.",
-					"",
-					"This option is normally only",
-					"found on PAL GameCubes, so",
-					"it usually won't have an",
-					"effect on NTSC games.",
-					NULL
-				};
-				return desc_language;
-			}
-
-			case NIN_SETTINGS_VIDEO:
-			case NIN_SETTINGS_VIDEOMODE:
-				break;
-
-			case NIN_SETTINGS_MEMCARDBLOCKS: {
-				static const char *desc_memcard_blocks[] = {
-					"Default size for new memory",
-					"card images.",
-					"",
-					"NOTE: Sizes larger than 251",
-					"blocks are known to cause",
-					"issues.",
-					NULL
-				};
-				return desc_memcard_blocks;
-			}
-
-			case NIN_SETTINGS_MEMCARDMULTI: {
-				static const char *desc_memcard_multi[] = {
-					"Nintendont usually uses one",
-					"emulated memory card image",
-					"per game.",
-					"",
-					"Enabling MULTI switches this",
-					"to use one memory card image",
-					"for all USA and PAL games,",
-					"and one image for all JPN",
-					"games.",
-					NULL
-				};
-				return desc_memcard_multi;
-			}
-
-<<<<<<< HEAD
-			case NIN_SETTINGS_NATIVE_SI: {
-				static const char *desc_native_si[] = {
-					"Native Control allows use of",
-					"GBA link cables on original",
-					"Wii systems.",
-					"",
-					"NOTE: Enabling Native Control",
-					"will disable Bluetooth and",
-					"USB HID controllers.",
-					"",
-					"This option is not available",
-					"on Wii U, since it does not",
-					"have built-in GameCube",
-					"controller ports.",
-					NULL
-				};
-				return desc_native_si;
-			}
-=======
-			if( FPAD_Down(0) )
-			{
-				if(settingPart == 0)
-					PrintFormat(MENU_SIZE, BLACK, MENU_POS_X+30, SettingY(PosX), " " );
-				else
-					PrintFormat(MENU_SIZE, BLACK, MENU_POS_X+300, SettingY(PosX), " " );
-				PosX++;
-				if(settingPart == 0)
-				{
-					if (((ncfg->VideoMode & NIN_VID_FORCE) == 0) && (PosX == NIN_SETTINGS_VIDEOMODE))
-						PosX++;
-					if ((!(ncfg->Config & NIN_CFG_MEMCARDEMU)) && (PosX == NIN_SETTINGS_MEMCARDBLOCKS))
-						PosX++;
-					if ((!(ncfg->Config & NIN_CFG_MEMCARDEMU)) && (PosX == NIN_SETTINGS_MEMCARDMULTI))
-						PosX++;
-				}
-				if ((settingPart == 0 && PosX >= ListMax)
-					|| (settingPart == 1 && PosX >= 4))
-				{
-					ScrollX = 0;
-					PosX	= 0;
-					settingPart ^= 1;
-				}
-			
-				redraw=1;
->>>>>>> 2260400b
-
-			default:
-				break;
-		}
-	}
-
-	// No description is available.
-	return NULL;
-}
-
-
-/**
- * Update the Settings menu.
- * @param ctx	[in] Menu context.
- * @return True to exit; false to continue.
- */
-static bool UpdateSettingsMenu(MenuCtx *ctx)
-{
-	// Dark gray for grayed-out menu items.
-	#define DARK_GRAY 0x666666FF
-
-	if(FPAD_X(0))
-	{
-		// Start the updater.
-		UpdateNintendont();
-		ctx->redraw = 1;
-	}
-
-	if (FPAD_Down_Repeat(ctx))
-	{
-		// Down: Move the cursor down by 1 setting.
-		if (ctx->settings.settingPart == 0) {
-			PrintFormat(MENU_SIZE, BLACK, MENU_POS_X+30, SettingY(ctx->settings.posX), " " );
-		} else {
-			PrintFormat(MENU_SIZE, BLACK, MENU_POS_X+300, SettingY(ctx->settings.posX), " " );
-		}
-
-		ctx->settings.posX++;
-		if (ctx->settings.settingPart == 0)
-		{
-			// Some items are hidden if certain values aren't set.
-			if (((ncfg->VideoMode & NIN_VID_FORCE) == 0) &&
-			    (ctx->settings.posX == NIN_SETTINGS_VIDEOMODE))
-			{
-				ctx->settings.posX++;
-			}
-			if ((!(ncfg->Config & NIN_CFG_MEMCARDEMU)) &&
-			    (ctx->settings.posX == NIN_SETTINGS_MEMCARDBLOCKS))
-			{
-				ctx->settings.posX++;
-			}
-			if ((!(ncfg->Config & NIN_CFG_MEMCARDEMU)) &&
-			    (ctx->settings.posX == NIN_SETTINGS_MEMCARDMULTI))
-			{
-				ctx->settings.posX++;
-			}
-		}
-
-		// Check for wraparound.
-		if ((ctx->settings.settingPart == 0 && ctx->settings.posX >= NIN_SETTINGS_LAST) ||
-		    (ctx->settings.settingPart == 1 && ctx->settings.posX >= 3))
-		{
-			ctx->settings.posX = 0;
-			ctx->settings.settingPart ^= 1;
-		}
-	
-		ctx->redraw = true;
-
-<<<<<<< HEAD
-	}
-	else if (FPAD_Up_Repeat(ctx))
-	{
-		// Up: Move the cursor up by 1 setting.
-		if (ctx->settings.settingPart == 0) {
-			PrintFormat(MENU_SIZE, BLACK, MENU_POS_X+30, SettingY(ctx->settings.posX), " " );
-		} else {
-			PrintFormat(MENU_SIZE, BLACK, MENU_POS_X+300, SettingY(ctx->settings.posX), " " );
-		}
-
-		ctx->settings.posX--;
-
-		// Check for wraparound.
-		if (ctx->settings.posX < 0)
-		{
-			ctx->settings.settingPart ^= 1;
-			if (ctx->settings.settingPart == 0) {
-				ctx->settings.posX = NIN_SETTINGS_LAST - 1;
-			} else {
-				ctx->settings.posX = 2;
-=======
-				if (PosX < 0)
-				{
-					settingPart ^= 1;
-					if(settingPart == 0)
-						PosX = ListMax - 1;
-					else
-						PosX = 3;
-				}
-				if(settingPart == 0)
-				{
-					if ((!(ncfg->Config & NIN_CFG_MEMCARDEMU)) && (PosX == NIN_SETTINGS_MEMCARDMULTI))
-						PosX--;
-					if ((!(ncfg->Config & NIN_CFG_MEMCARDEMU)) && (PosX == NIN_SETTINGS_MEMCARDBLOCKS))
-						PosX--;
-					if (((ncfg->VideoMode & NIN_VID_FORCE) == 0) && (PosX == NIN_SETTINGS_VIDEOMODE))
-						PosX--;
-				}
-				redraw=1;
->>>>>>> 2260400b
-			}
-		}
-
-		if (ctx->settings.settingPart == 0)
-		{
-			// Some items are hidden if certain values aren't set.
-			if ((!(ncfg->Config & NIN_CFG_MEMCARDEMU)) &&
-			    (ctx->settings.posX == NIN_SETTINGS_MEMCARDMULTI))
-			{
-				ctx->settings.posX--;
-			}
-			if ((!(ncfg->Config & NIN_CFG_MEMCARDEMU)) &&
-			    (ctx->settings.posX == NIN_SETTINGS_MEMCARDBLOCKS))
-			{
-				ctx->settings.posX--;
-			}
-			if (((ncfg->VideoMode & NIN_VID_FORCE) == 0) &&
-			    (ctx->settings.posX == NIN_SETTINGS_VIDEOMODE))
-			{
-				ctx->settings.posX--;
-			}
-		}
-
-		ctx->redraw = true;
-	}
-
-	if (FPAD_Left_Repeat(ctx))
-	{
-		// Left: Decrement a setting. (Right column only.)
-		if (ctx->settings.settingPart == 1)
-		{
-			ctx->saveSettings = true;
-			switch (ctx->settings.posX)
-			{
-				case 0:
-					// Video width.
-					if (ncfg->VideoScale == 0) {
-						ncfg->VideoScale = 120;
-					} else {
-						ncfg->VideoScale -= 2;
-						if (ncfg->VideoScale < 40 || ncfg->VideoScale > 120) {
-							ncfg->VideoScale = 0; //auto
-						}
-					}
-					ReconfigVideo(rmode);
-					ctx->redraw = true;
-					break;
-
-				case 1:
-					// Screen position.
-					ncfg->VideoOffset--;
-					if (ncfg->VideoOffset < -20 || ncfg->VideoOffset > 20) {
-						ncfg->VideoOffset = 20;
-					}
-					ReconfigVideo(rmode);
-					ctx->redraw = true;
-					break;
-
-				default:
-					break;
-			}
-		}
-	}
-	else if (FPAD_Right_Repeat(ctx))
-	{
-		// Right: Increment a setting. (Right column only.)
-		if (ctx->settings.settingPart == 1)
-		{
-			ctx->saveSettings = true;
-			switch (ctx->settings.posX)
-			{
-				case 0:
-					// Video width.
-					if(ncfg->VideoScale == 0) {
-						ncfg->VideoScale = 40;
-					} else {
-						ncfg->VideoScale += 2;
-						if (ncfg->VideoScale < 40 || ncfg->VideoScale > 120) {
-							ncfg->VideoScale = 0; //auto
-						}
-					}
-					ReconfigVideo(rmode);
-					ctx->redraw = true;
-					break;
-
-				case 1:
-					// Screen position.
-					ncfg->VideoOffset++;
-					if (ncfg->VideoOffset < -20 || ncfg->VideoOffset > 20) {
-						ncfg->VideoOffset = -20;
-					}
-					ReconfigVideo(rmode);
-					ctx->redraw = true;
-					break;
-
-				default:
-					break;
-			}
-		}
-	}
-
-	if( FPAD_OK(0) )
-	{
-		// A: Adjust the setting.
-		if (ctx->settings.settingPart == 0)
-		{
-			// Left column.
-			ctx->saveSettings = true;
-			if (ctx->settings.posX < NIN_CFG_BIT_LAST)
-			{
-				// Standard boolean setting.
-				if (ctx->settings.posX == NIN_CFG_BIT_USB) {
-					// USB option is replaced with Wii U widescreen.
-					// NOTE: Only adjustable on Wii U.
-					if (IsWiiU()) {
-						ncfg->Config ^= NIN_CFG_WIIU_WIDE;
-					}
-				} else {
-					if (IsWiiU() &&
-					    (ctx->settings.posX == NIN_CFG_BIT_DEBUGGER ||
-					     ctx->settings.posX == NIN_CFG_BIT_DEBUGWAIT ||
-					     ctx->settings.posX == NIN_CFG_BIT_LED))
-					{
-						// These options are only available on Wii.
-						// Don't do anything.
-					} else {
-						ncfg->Config ^= (1 << ctx->settings.posX);
-					}
-				}
-			}
-			else switch (ctx->settings.posX)
-			{
-				case NIN_SETTINGS_MAX_PADS:
-					// Maximum native controllers.
-					// Not available on Wii U.
-					// TODO: Disable on RVL-101?
-					if (IsWiiU()) {
-						ncfg->MaxPads++;
-						if (ncfg->MaxPads > NIN_CFG_MAXPAD) {
-							ncfg->MaxPads = 0;
-						}
-					}
-					break;
-
-				case NIN_SETTINGS_LANGUAGE:
-					ncfg->Language++;
-					if (ncfg->Language > NIN_LAN_DUTCH) {
-						ncfg->Language = NIN_LAN_AUTO;
-					}
-					break;
-
-				case NIN_SETTINGS_VIDEO:
-				{
-					u32 Video = (ncfg->VideoMode & NIN_VID_MASK);
-					switch (Video)
-					{
-						case NIN_VID_AUTO:
-							Video = NIN_VID_FORCE;
-							break;
-						case NIN_VID_FORCE:
-							Video = NIN_VID_FORCE | NIN_VID_FORCE_DF;
-							break;
-						case NIN_VID_FORCE | NIN_VID_FORCE_DF:
-							Video = NIN_VID_NONE;
-							break;
-						default:
-						case NIN_VID_NONE:
-							Video = NIN_VID_AUTO;
-							break;
-					}
-<<<<<<< HEAD
-					ncfg->VideoMode &= ~NIN_VID_MASK;
-					ncfg->VideoMode |= Video;
-					if ((Video & NIN_VID_FORCE) == 0) {
-						PrintFormat(MENU_SIZE, BLACK, MENU_POS_X+50, SettingY(NIN_SETTINGS_VIDEOMODE), "%29s", "" );
-					}
-					break;
-=======
-					else if(PosX == 3)
-					{
-						SaveSettings = true;
-						ncfg->Config ^= (NIN_CFG_ARCADE_MODE);
-						redraw = 1;
-					}
->>>>>>> 2260400b
-				}
-
-				case NIN_SETTINGS_VIDEOMODE:
-				{
-					u32 Video = (ncfg->VideoMode & NIN_VID_FORCE_MASK);
-					Video = Video << 1;
-					if (Video > NIN_VID_FORCE_MPAL) {
-						Video = NIN_VID_FORCE_PAL50;
-					}
-					ncfg->VideoMode &= ~NIN_VID_FORCE_MASK;
-					ncfg->VideoMode |= Video;
-					break;
-				}
-
-				case NIN_SETTINGS_MEMCARDBLOCKS:
-					ncfg->MemCardBlocks++;
-					if (ncfg->MemCardBlocks > MEM_CARD_MAX) {
-						ncfg->MemCardBlocks = 0;
-					}
-					break;
-
-				case NIN_SETTINGS_MEMCARDMULTI:
-					ncfg->Config ^= (NIN_CFG_MC_MULTI);
-					break;
-
-				case NIN_SETTINGS_NATIVE_SI:
-					// NOTE: Not adjustable on Wii U.
-					// TODO: Also RVL-101?
-					if (!IsWiiU()) {
-						ncfg->Config ^= (NIN_CFG_NATIVE_SI);
-					}
-					break;
-
-				default:
-					break;
-			}
-
-			// Blank out the memory card options if MCEMU is disabled.
-			if (!(ncfg->Config & NIN_CFG_MEMCARDEMU))
-			{
-				PrintFormat(MENU_SIZE, BLACK, MENU_POS_X + 50, SettingY(NIN_SETTINGS_MEMCARDBLOCKS), "%29s", "");
-				PrintFormat(MENU_SIZE, BLACK, MENU_POS_X + 50, SettingY(NIN_SETTINGS_MEMCARDMULTI), "%29s", "");
-			}
-			ctx->redraw = true;
-		}
-		else if (ctx->settings.settingPart == 1)
-		{
-			// Right column.
-			if (ctx->settings.posX == 2)
-			{
-				// PAL50 patch.
-				ctx->saveSettings = true;
-				ncfg->VideoMode ^= (NIN_VID_PATCH_PAL50);
-				ctx->redraw = true;
-			}
-		}
-	}
-
-	if (ctx->redraw)
-	{
-		// Redraw the settings menu.
-		u32 ListLoopIndex = 0;
-
-		// Standard boolean settings.
-		for (ListLoopIndex = 0; ListLoopIndex < NIN_CFG_BIT_LAST; ListLoopIndex++)
-		{
-			if (ListLoopIndex == NIN_CFG_BIT_USB) {
-				// USB option is replaced with Wii U widescreen.
-				PrintFormat(MENU_SIZE, (IsWiiU() ? BLACK : DARK_GRAY), MENU_POS_X+50, SettingY(ListLoopIndex),
-					    "%-18s:%s", OptionStrings[ListLoopIndex], (ncfg->Config & (NIN_CFG_WIIU_WIDE)) ? "On " : "Off");
-			} else {
-				u32 item_color = BLACK;
-				if (IsWiiU() &&
-				    (ListLoopIndex == NIN_CFG_BIT_DEBUGGER ||
-				     ListLoopIndex == NIN_CFG_BIT_DEBUGWAIT ||
-				     ListLoopIndex == NIN_CFG_BIT_LED))
-				{
-					// These options are only available on Wii.
-					item_color = DARK_GRAY;
-				}
-				PrintFormat(MENU_SIZE, item_color, MENU_POS_X+50, SettingY(ListLoopIndex),
-					    "%-18s:%s", OptionStrings[ListLoopIndex], (ncfg->Config & (1 << ListLoopIndex)) ? "On " : "Off" );
-			}
-		}
-
-		// Maximum number of emulated controllers.
-		// Not available on Wii U.
-		// TODO: Disable on RVL-101?
-		PrintFormat(MENU_SIZE, (!IsWiiU() ? BLACK : DARK_GRAY), MENU_POS_X+50, SettingY(ListLoopIndex),
-			    "%-18s:%d", OptionStrings[ListLoopIndex], (ncfg->MaxPads));
-		ListLoopIndex++;
-
-		// Language setting.
-		u32 LanIndex = ncfg->Language;
-		if (LanIndex < NIN_LAN_FIRST || LanIndex >= NIN_LAN_LAST) {
-			LanIndex = NIN_LAN_LAST; //Auto
-		}
-		PrintFormat(MENU_SIZE, BLACK, MENU_POS_X+50, SettingY(ListLoopIndex),
-			    "%-18s:%-4s", OptionStrings[ListLoopIndex], LanguageStrings[LanIndex] );
-		ListLoopIndex++;
-
-		// Video mode forcing.
-		u32 VideoModeIndex;
-		u32 VideoModeVal = ncfg->VideoMode & NIN_VID_MASK;
-		switch (VideoModeVal)
-		{
-			case NIN_VID_AUTO:
-				VideoModeIndex = NIN_VID_INDEX_AUTO;
-				break;
-			case NIN_VID_FORCE:
-				VideoModeIndex = NIN_VID_INDEX_FORCE;
-				break;
-			case NIN_VID_FORCE | NIN_VID_FORCE_DF:
-				VideoModeIndex = NIN_VID_INDEX_FORCE_DF;
-				break;
-			case NIN_VID_NONE:
-				VideoModeIndex = NIN_VID_INDEX_NONE;
-				break;
-			default:
-				ncfg->VideoMode &= ~NIN_VID_MASK;
-				ncfg->VideoMode |= NIN_VID_AUTO;
-				VideoModeIndex = NIN_VID_INDEX_AUTO;
-				break;
-		}
-		PrintFormat(MENU_SIZE, BLACK, MENU_POS_X+50, SettingY(ListLoopIndex),
-			    "%-18s:%-18s", OptionStrings[ListLoopIndex], VideoStrings[VideoModeIndex] );
-		ListLoopIndex++;
-
-<<<<<<< HEAD
-		if( ncfg->VideoMode & NIN_VID_FORCE )
-		{
-			// Video mode selection.
-			// Only available if video mode is Force or Force (Deflicker).
-			VideoModeVal = ncfg->VideoMode & NIN_VID_FORCE_MASK;
-			u32 VideoTestVal = NIN_VID_FORCE_PAL50;
-			for (VideoModeIndex = 0; (VideoTestVal <= NIN_VID_FORCE_MPAL) && (VideoModeVal != VideoTestVal); VideoModeIndex++) {
-				VideoTestVal <<= 1;
-			}
-
-			if ( VideoModeVal < VideoTestVal )
-			{
-				ncfg->VideoMode &= ~NIN_VID_FORCE_MASK;
-				ncfg->VideoMode |= NIN_VID_FORCE_NTSC;
-				VideoModeIndex = NIN_VID_INDEX_FORCE_NTSC;
-			}
-			PrintFormat(MENU_SIZE, BLACK, MENU_POS_X+50, SettingY(ListLoopIndex),
-				    "%-18s:%-5s", OptionStrings[ListLoopIndex], VideoModeStrings[VideoModeIndex] );
-		}
-		ListLoopIndex++;
-
-		// Memory card emulation.
-		if ((ncfg->Config & NIN_CFG_MEMCARDEMU) == NIN_CFG_MEMCARDEMU)
-		{
-			u32 MemCardBlocksVal = ncfg->MemCardBlocks;
-			if (MemCardBlocksVal > MEM_CARD_MAX) {
-				MemCardBlocksVal = 0;
-			}
-			PrintFormat(MENU_SIZE, BLACK, MENU_POS_X + 50, SettingY(ListLoopIndex),
-				    "%-18s:%-4d%s", OptionStrings[ListLoopIndex], MEM_CARD_BLOCKS(MemCardBlocksVal), MemCardBlocksVal > 2 ? "Unstable" : "");
-			PrintFormat(MENU_SIZE, BLACK, MENU_POS_X + 50, SettingY(ListLoopIndex+1),
-				    "%-18s:%-4s", OptionStrings[ListLoopIndex+1], (ncfg->Config & (NIN_CFG_MC_MULTI)) ? "On " : "Off");
-		}
-		ListLoopIndex+=2;
-
-		// Native controllers. (Required for GBA link; disables Bluetooth and USB HID.)
-		// TODO: Gray out on RVL-101?
-		PrintFormat(MENU_SIZE, (IsWiiU() ? DARK_GRAY : BLACK), MENU_POS_X + 50, SettingY(ListLoopIndex),
-			    "%-18s:%-4s", OptionStrings[ListLoopIndex],
-			    (ncfg->Config & (NIN_CFG_NATIVE_SI)) ? "On " : "Off");
-		ListLoopIndex++;
-
-		/** Right column **/
-		ListLoopIndex = 0; //reset on other side
-
-		// Video width.
-		char vidWidth[10];
-		if (ncfg->VideoScale < 40 || ncfg->VideoScale > 120) {
-			ncfg->VideoScale = 0;
-			snprintf(vidWidth, sizeof(vidWidth), "Auto");
-		} else {
-			snprintf(vidWidth, sizeof(vidWidth), "%i", ncfg->VideoScale + 600);
-		}
-
-		char vidOffset[10];
-		if (ncfg->VideoOffset < -20 || ncfg->VideoOffset > 20) {
-			ncfg->VideoOffset = 0;
-		}
-		snprintf(vidOffset, sizeof(vidOffset), "%i", ncfg->VideoOffset);
-
-		PrintFormat(MENU_SIZE, BLACK, MENU_POS_X + 320, SettingY(ListLoopIndex),
-			    "%-18s:%-4s", "Video Width", vidWidth);
-		ListLoopIndex++;
-		PrintFormat(MENU_SIZE, BLACK, MENU_POS_X + 320, SettingY(ListLoopIndex),
-			    "%-18s:%-4s", "Screen Position", vidOffset);
-		ListLoopIndex++;
-
-		// Patch PAL60.
-		PrintFormat(MENU_SIZE, BLACK, MENU_POS_X + 320, SettingY(ListLoopIndex),
-			    "%-18s:%-4s", "Patch PAL50", (ncfg->VideoMode & (NIN_VID_PATCH_PAL50)) ? "On " : "Off");
-		ListLoopIndex++;
-
-		// Draw the cursor.
-		if (ctx->settings.settingPart == 0) {
-			u32 cursor_color = BLACK;
-			if ((!IsWiiU() && ctx->settings.posX == NIN_CFG_BIT_USB) ||
-			     (IsWiiU() && ctx->settings.posX == NIN_CFG_NATIVE_SI))
-			{
-				// Setting is not usable on this platform.
-				// Gray out the cursor, too.
-				cursor_color = DARK_GRAY;
-			}
-			PrintFormat(MENU_SIZE, cursor_color, MENU_POS_X + 30, SettingY(ctx->settings.posX), ARROW_RIGHT);
-		} else {
-			PrintFormat(MENU_SIZE, BLACK, MENU_POS_X + 300, SettingY(ctx->settings.posX), ARROW_RIGHT);
-		}
-
-		// Print a description for the selected option.
-		// desc contains pointers to lines, and is
-		// terminated with NULL.
-		const char *const *desc = GetSettingsDescription(ctx);
-		if (desc != NULL)
-		{
-			int line_num = 4;
-			do {
-				if (**desc != 0)
-=======
-				char vidWidth[10];
-				if(ncfg->VideoScale < 40 || ncfg->VideoScale > 120)
-				{
-					ncfg->VideoScale = 0;
-					snprintf(vidWidth, sizeof(vidWidth), "Auto");
-				}	
-				else
-					snprintf(vidWidth, sizeof(vidWidth), "%i", ncfg->VideoScale + 600);
-
-				char vidOffset[10];
-				if(ncfg->VideoOffset < -20 || ncfg->VideoOffset > 20)
-					ncfg->VideoOffset = 0;
-				snprintf(vidOffset, sizeof(vidOffset), "%i", ncfg->VideoOffset);
-
-				ListLoopIndex = 0; //reset on other side
-				PrintFormat(MENU_SIZE, BLACK, MENU_POS_X + 320, SettingY(ListLoopIndex), "%-18s:%-4s", "Video Width", vidWidth);
-				ListLoopIndex++;
-				PrintFormat(MENU_SIZE, BLACK, MENU_POS_X + 320, SettingY(ListLoopIndex), "%-18s:%-4s", "Screen Position", vidOffset);
-				ListLoopIndex++;
-				PrintFormat(MENU_SIZE, BLACK, MENU_POS_X + 320, SettingY(ListLoopIndex), "%-18s:%-4s", "Patch PAL50", (ncfg->VideoMode & (NIN_VID_PATCH_PAL50)) ? "On " : "Off");
-				ListLoopIndex++;
-				PrintFormat(MENU_SIZE, BLACK, MENU_POS_X + 320, SettingY(ListLoopIndex), "%-18s:%-4s", "TRI Arcade Mode", (ncfg->Config & (NIN_CFG_ARCADE_MODE)) ? "On " : "Off");
-				ListLoopIndex++;
-				if(settingPart == 0)
-					PrintFormat(MENU_SIZE, BLACK, MENU_POS_X + 30, SettingY(PosX), ARROW_RIGHT);
-				else
-					PrintFormat(MENU_SIZE, BLACK, MENU_POS_X + 300, SettingY(PosX), ARROW_RIGHT);
-				PrintInfo();
-				PrintFormat(DEFAULT_SIZE, BLACK, MENU_POS_X + 430, MENU_POS_Y + 20*0, "Home: Go Back");
-				PrintFormat(DEFAULT_SIZE, BLACK, MENU_POS_X + 430, MENU_POS_Y + 20*1, "A   : %s", MenuMode ? "Modify" : "Select");
-				PrintFormat(DEFAULT_SIZE, BLACK, MENU_POS_X + 430, MENU_POS_Y + 20*2, "B   : %s", MenuMode ? "Game List" : "Settings ");
-				PrintFormat(DEFAULT_SIZE, BLACK, MENU_POS_X + 430, MENU_POS_Y + 20*3, MenuMode ? "X/1 : Update" : "");
-				if (devState == DEV_OK)
->>>>>>> 2260400b
-				{
-					PrintFormat(MENU_SIZE, BLACK, MENU_POS_X + 300, SettingY(line_num), *desc);
-				}
-				line_num++;
-			} while (*(++desc) != NULL);
-		}
-
-		// GRRLIB rendering is done by SelectGame().
-	}
-
-	return false;
-}
-
-/**
- * Select a game from the specified device.
- * @return Bitfield indicating the user's selection:
- * - 0 == go back
- * - 1 == game selected
- * - 2 == go back and save settings (UNUSED)
- * - 3 == game selected and save settings
- */
-static int SelectGame(void)
-{
-	// Depending on how many games are on the storage device,
-	// this could take a while.
-	ShowLoadingScreen();
-
-	// Load the game list.
-	u32 gamecount = 0;
-	gameinfo gi[MAX_GAMES];
-
-	devState = LoadGameList(&gi[0], MAX_GAMES, &gamecount);
-	switch (devState)
-	{
-		case DEV_OK:
-			// Game list loaded successfully.
-			break;
-
-		case DEV_NO_GAMES:
-			// No "games" directory was found.
-			// The list will still be shown, since there's a
-			// "Boot GC Disc in Drive" option on Wii.
-			gprintf("WARNING: %s:/games/ was not found.\n", GetRootDevice());
-			break;
-
-		case DEV_NO_OPEN:
-		default:
-		{
-			// Could not open the device at all.
-			// The list won't be shown, since a storage device
-			// is required for various functionality, but the
-			// user will be able to go back to the previous menu.
-			const char *s_devType = (UseSD ? "SD" : "USB");
-			gprintf("No %s FAT device found.\n", s_devType);
-			break;
-		}
-	}
-
-	// Initialize the menu context.
-	MenuCtx ctx;
-	memset(&ctx, 0, sizeof(ctx));
-	ctx.menuMode = 0;	// Start in the games list.
-	ctx.redraw = true;	// Redraw initially.
-	ctx.selected = false;	// Set to TRUE if the user selected a game.
-	ctx.saveSettings = false;
-
-	// Initialize ctx.games.
-	ctx.games.listMax = gamecount;
-	if (ctx.games.listMax > 15) {
-		ctx.games.listMax = 15;
-	}
-	ctx.games.gi = gi;
-	ctx.games.gamecount = gamecount;
-
-	// Set the default game to the game that's currently set
-	// in the configuration.
-	u32 i;
-	for (i = 0; i < gamecount; ++i)
-	{
-		if (strcasecmp(strchr(gi[i].Path,':')+1, ncfg->GamePath) == 0)
-		{
-			if (i >= ctx.games.listMax) {
-				// Need to adjust the scroll position.
-				ctx.games.posX    = ctx.games.listMax - 1;
-				ctx.games.scrollX = i - ctx.games.listMax + 1;
-			} else {
-				// Game is on the first page.
-				// No scroll position adjustment is required.
-				ctx.games.posX = i;
-			}
-			break;
-		}
-	}
-
-	while(1)
-	{
-		VIDEO_WaitVSync();
-		FPAD_Update();
-
-		if( FPAD_Start(1) )
-		{
-			// Go back to the Settings menu.
-			ctx.selected = false;
-			break;
-		}
-
-		if( FPAD_Cancel(0) )
-		{
-			// Switch menu modes.
-			ctx.menuMode = !ctx.menuMode;
-			memset(&ctx.held, 0, sizeof(ctx.held));
-
-			if (ctx.menuMode == 1)
-			{
-				// Reset the settings position.
-				ctx.settings.posX = 0;
-				ctx.settings.settingPart = 0;
-			}
-
-			ctx.redraw = 1;
-		}
-
-		bool ret = false;
-		if (ctx.menuMode == 0) {
-			// Game Select menu.
-			ret = UpdateGameSelectMenu(&ctx);
-		} else {
-			// Settings menu.
-			ret = UpdateSettingsMenu(&ctx);
-		}
-
-		if (ret)
-		{
-			// User has exited the menu.
-			break;
-		}
-
-		if (ctx.redraw)
-		{
-			// Redraw the header.
-			PrintInfo();
-			PrintFormat(DEFAULT_SIZE, BLACK, MENU_POS_X + 430, MENU_POS_Y + 20*0, "Home: Go Back");
-			PrintFormat(DEFAULT_SIZE, BLACK, MENU_POS_X + 430, MENU_POS_Y + 20*1, "A   : %s", ctx.menuMode ? "Modify" : "Select");
-			PrintFormat(DEFAULT_SIZE, BLACK, MENU_POS_X + 430, MENU_POS_Y + 20*2, "B   : %s", ctx.menuMode ? "Game List" : "Settings ");
-			if (ctx.menuMode)
-			{
-				PrintFormat(DEFAULT_SIZE, BLACK, MENU_POS_X + 430, MENU_POS_Y + 20*3, "X/1 : Update");
-			}
-
-			if (ctx.menuMode == 0 ||
-			    (ctx.menuMode == 1 && devState == DEV_OK))
-			{
-				// FIXME: If devState != DEV_OK,
-				// the device info overlaps with the settings menu.
-				PrintDevInfo();
-			}
-
-			// Render the screen.
-			GRRLIB_Render();
-			Screenshot();
-			ClearScreen();
-			ctx.redraw = false;
-		}
-	}
-
-	// Save the selected game to the configuration.
-	u32 SelectedGame = ctx.games.posX + ctx.games.scrollX;
-	const char* StartChar = gi[SelectedGame].Path + 3;
-	if (StartChar[0] == ':') {
-		StartChar++;
-	}
-	strncpy(ncfg->GamePath, StartChar, sizeof(ncfg->GamePath));
-	memcpy(&(ncfg->GameID), gi[SelectedGame].ID, 4);
-	DCFlushRange((void*)ncfg, sizeof(NIN_CFG));
-
-	// Free allocated memory in the game list.
-	for (i = 0; i < gamecount; ++i)
-	{
-		if (gi[i].Flags & GIFLAG_NAME_ALLOC)
-			free(gi[i].Name);
-		free(gi[i].Path);
-	}
-
-	if (!ctx.selected)
-	{
-		// No game selected.
-		return 0;
-	}
-
-	// Game is selected.
-	// TODO: Return an enum.
-	return (ctx.saveSettings ? 3 : 1);
-}
-
-/**
- * Select the source device and game.
- * @return TRUE to save settings; FALSE if no settings have been changed.
- */
-bool SelectDevAndGame(void)
-{
-	// Select the source device. (SD or USB)
-	bool SaveSettings = false;
-	bool redraw = true;	// Need to draw the menu the first time.
-	while (1)
-	{
-		VIDEO_WaitVSync();
-		FPAD_Update();
-
-		if (redraw)
-		{
-			UseSD = (ncfg->Config & NIN_CFG_USB) == 0;
-			PrintInfo();
-			PrintFormat(DEFAULT_SIZE, BLACK, MENU_POS_X + 430, MENU_POS_Y + 20*0, "Home: Exit");
-			PrintFormat(DEFAULT_SIZE, BLACK, MENU_POS_X + 430, MENU_POS_Y + 20*1, "A   : Select");
-			PrintFormat(DEFAULT_SIZE, BLACK, MENU_POS_X + 53 * 6 - 8, MENU_POS_Y + 20 * 6, UseSD ? ARROW_LEFT : "");
-			PrintFormat(DEFAULT_SIZE, BLACK, MENU_POS_X + 53 * 6 - 8, MENU_POS_Y + 20 * 7, UseSD ? "" : ARROW_LEFT);
-			PrintFormat(DEFAULT_SIZE, BLACK, MENU_POS_X + 47 * 6 - 8, MENU_POS_Y + 20 * 6, " SD  ");
-			PrintFormat(DEFAULT_SIZE, BLACK, MENU_POS_X + 47 * 6 - 8, MENU_POS_Y + 20 * 7, "USB  ");
-			redraw = false;
-
-			// Render the screen here to prevent a blank frame
-			// when returning from SelectGame().
-			GRRLIB_Render();
-			ClearScreen();
-		}
-
-		if (FPAD_OK(0))
-		{
-			// Select a game from the specified device.
-			int ret = SelectGame();
-			if (ret & 2) SaveSettings = true;
-			if (ret & 1) break;
-			redraw = true;
-		}
-		else if (FPAD_Start(0))
-		{
-			ShowMessageScreenAndExit("Returning to loader...", 0);
-		}
-		else if (FPAD_Down(0))
-		{
-			ncfg->Config = ncfg->Config | NIN_CFG_USB;
-			redraw = true;
-		}
-		else if (FPAD_Up(0))
-		{
-			ncfg->Config = ncfg->Config & ~NIN_CFG_USB;
-			redraw = true;
-		}
-	}
-
-	return SaveSettings;
-}
-
-/**
- * Show a single message screen.
- * @param msg Message.
- */
-void ShowMessageScreen(const char *msg)
-{
-	const int len = strlen(msg);
-	const int x = (640 - (len*10)) / 2;
-
-	ClearScreen();
-	PrintInfo();
-	PrintFormat(DEFAULT_SIZE, BLACK, x, 232, "%s", msg);
-	GRRLIB_Render();
-	ClearScreen();
-}
-
-/**
- * Show a single message screen and then exit to loader..
- * @param msg Message.
- * @param ret Return value. If non-zero, text will be printed in red.
- */
-void ShowMessageScreenAndExit(const char *msg, int ret)
-{
-	const int len = strlen(msg);
-	const int x = (640 - (len*10)) / 2;
-	const u32 color = (ret == 0 ? BLACK : MAROON);
-
-	ClearScreen();
-	PrintInfo();
-	PrintFormat(DEFAULT_SIZE, color, x, 232, "%s", msg);
-	ExitToLoader(ret);
-}
-
-/**
- * Print Nintendont version and system hardware information.
- */
-void PrintInfo(void)
-{
-#ifdef NIN_SPECIAL_VERSION
-	// "Special" version with customizations. (Not mainline!)
-	PrintFormat(DEFAULT_SIZE, BLACK, MENU_POS_X, MENU_POS_Y + 20*0, "Nintendont Loader v%u.%u" NIN_SPECIAL_VERSION " (%s)",
-		    NIN_VERSION>>16, NIN_VERSION&0xFFFF, IsWiiU() ? "Wii U" : "Wii");
-#else
-	PrintFormat(DEFAULT_SIZE, BLACK, MENU_POS_X, MENU_POS_Y + 20*0, "Nintendont Loader v%u.%u (%s)",
-		    NIN_VERSION>>16, NIN_VERSION&0xFFFF, IsWiiU() ? "Wii U" : "Wii");
-#endif
-	PrintFormat(DEFAULT_SIZE, BLACK, MENU_POS_X, MENU_POS_Y + 20*1, "Built   : " __DATE__ " " __TIME__);
-	PrintFormat(DEFAULT_SIZE, BLACK, MENU_POS_X, MENU_POS_Y + 20*2, "Firmware: %u.%u.%u",
-		    *(vu16*)0x80003140, *(vu8*)0x80003142, *(vu8*)0x80003143);
-}
-
-/**
- * Print information about the selected device.
- */
-static void PrintDevInfo(void)
-{
-	// Device type.
-	const char *s_devType = (UseSD ? "SD" : "USB");
-
-	// Device state.
-	// NOTE: If this is showing a message, the game list
-	// will be moved down by 1 row, which usually isn't
-	// a problem, since it will either be empty or showing
-	// "Boot GC Disc in Drive".
-	switch (devState) {
-		case DEV_NO_OPEN:
-			PrintFormat(DEFAULT_SIZE, MAROON, MENU_POS_X, MENU_POS_Y + 20*4,
-				"WARNING: %s FAT device could not be opened.", s_devType);
-			break;
-		case DEV_NO_GAMES:
-			PrintFormat(DEFAULT_SIZE, MAROON, MENU_POS_X, MENU_POS_Y + 20*4,
-				"WARNING: %s:/games/ was not found.", GetRootDevice());
-			break;
-		default:
-			break;
-	}
-}
-
-void ReconfigVideo(GXRModeObj *vidmode)
-{
-	if(ncfg->VideoScale >= 40 && ncfg->VideoScale <= 120)
-		vidmode->viWidth = ncfg->VideoScale + 600;
-	else
-		vidmode->viWidth = 640;
-	vidmode->viXOrigin = (720 - vidmode->viWidth) / 2;
-
-	if(ncfg->VideoOffset >= -20 && ncfg->VideoOffset <= 20)
-	{
-		if((vidmode->viXOrigin + ncfg->VideoOffset) < 0)
-			vidmode->viXOrigin = 0;
-		else if((vidmode->viXOrigin + ncfg->VideoOffset) > 80)
-			vidmode->viXOrigin = 80;
-		else
-			vidmode->viXOrigin += ncfg->VideoOffset;
-	}
-	VIDEO_Configure(vidmode);
-}
-
-/**
- * Print a LoadKernel() error message.
- *
- * This function does NOT force a return to loader;
- * that must be handled by the caller.
- * Caller must also call UpdateScreen().
- *
- * @param iosErr IOS loading error ID.
- * @param err Return value from the IOS function.
- */
-void PrintLoadKernelError(LoadKernelError_t iosErr, s32 err)
-{
-	ClearScreen();
-	PrintInfo();
-	PrintFormat(DEFAULT_SIZE, MAROON, MENU_POS_X, MENU_POS_Y + 20*4, "Failed to load IOS58 from NAND:");
-
-	switch (iosErr)
-	{
-		case LKERR_UNKNOWN:
-		default:
-			// TODO: Add descriptions of more LoadKernel() errors.
-			PrintFormat(DEFAULT_SIZE, MAROON, MENU_POS_X, MENU_POS_Y + 20*5, "LoadKernel() error %d occurred, returning %d.", iosErr, err);
-			break;
-
-		case LKERR_ES_GetStoredTMDSize:
-			PrintFormat(DEFAULT_SIZE, MAROON, MENU_POS_X, MENU_POS_Y + 20*5, "ES_GetStoredTMDSize() returned %d.", err);
-			PrintFormat(DEFAULT_SIZE, MAROON, MENU_POS_X, MENU_POS_Y + 20*7, "This usually means IOS58 is not installed.");
-			if (IsWiiU())
-			{
-				// No IOS58 on Wii U should never happen...
-				PrintFormat(DEFAULT_SIZE, MAROON, MENU_POS_X, MENU_POS_Y + 20*9, "WARNING: On Wii U, a missing IOS58 may indicate");
-				PrintFormat(DEFAULT_SIZE, MAROON, MENU_POS_X, MENU_POS_Y + 20*10, "something is seriously wrong with the vWii setup.");
-			}
-			else
-			{
-				// TODO: Check if we're using System 4.3.
-				PrintFormat(DEFAULT_SIZE, MAROON, MENU_POS_X, MENU_POS_Y + 20*9, "Please update to Wii System 4.3 and try running");
-				PrintFormat(DEFAULT_SIZE, MAROON, MENU_POS_X, MENU_POS_Y + 20*10, "Nintendont again.");
-			}
-			break;
-
-		case LKERR_TMD_malloc:
-			PrintFormat(DEFAULT_SIZE, MAROON, MENU_POS_X, MENU_POS_Y + 20*5, "Unable to allocate memory for the IOS58 TMD.");
-			break;
-
-		case LKERR_ES_GetStoredTMD:
-			PrintFormat(DEFAULT_SIZE, MAROON, MENU_POS_X, MENU_POS_Y + 20*5, "ES_GetStoredTMD() returned %d.", err);
-			PrintFormat(DEFAULT_SIZE, MAROON, MENU_POS_X, MENU_POS_Y + 20*7, "WARNING: IOS58 may be corrupted.");
-			break;
-
-		case LKERR_IOS_Open_shared1_content_map:
-			PrintFormat(DEFAULT_SIZE, MAROON, MENU_POS_X, MENU_POS_Y + 20*5, "IOS_Open(\"/shared1/content.map\") returned %d.", err);
-			PrintFormat(DEFAULT_SIZE, MAROON, MENU_POS_X, MENU_POS_Y + 20*7, "This usually means Nintendont was not started with");
-			PrintFormat(DEFAULT_SIZE, MAROON, MENU_POS_X, MENU_POS_Y + 20*8, "AHB access permissions.");
-			// FIXME: Create meta.xml if it isn't there?
-			PrintFormat(DEFAULT_SIZE, MAROON, MENU_POS_X, MENU_POS_Y + 20*10, "Please ensure that meta.xml is present in your Nintendont");
-			PrintFormat(DEFAULT_SIZE, MAROON, MENU_POS_X, MENU_POS_Y + 20*11, "application directory and that it contains a line");
-			PrintFormat(DEFAULT_SIZE, MAROON, MENU_POS_X, MENU_POS_Y + 20*12, "with the tag <ahb_access/> .");
-			break;
-
-		case LKERR_IOS_Open_IOS58_kernel:
-			PrintFormat(DEFAULT_SIZE, MAROON, MENU_POS_X, MENU_POS_Y + 20*5, "IOS_Open(IOS58 kernel) returned %d.", err);
-			PrintFormat(DEFAULT_SIZE, MAROON, MENU_POS_X, MENU_POS_Y + 20*7, "WARNING: IOS58 may be corrupted.");
-			break;
-
-		case LKERR_IOS_Read_IOS58_kernel:
-			PrintFormat(DEFAULT_SIZE, MAROON, MENU_POS_X, MENU_POS_Y + 20*5, "IOS_Read(IOS58 kernel) returned %d.", err);
-			PrintFormat(DEFAULT_SIZE, MAROON, MENU_POS_X, MENU_POS_Y + 20*7, "WARNING: IOS58 may be corrupted.");
-			break;
-	}
-}
+/*
+
+Nintendont (Loader) - Playing Gamecubes in Wii mode on a Wii U
+
+Copyright (C) 2013  crediar
+
+This program is free software; you can redistribute it and/or
+modify it under the terms of the GNU General Public License
+as published by the Free Software Foundation version 2.
+
+This program is distributed in the hope that it will be useful,
+but WITHOUT ANY WARRANTY; without even the implied warranty of
+MERCHANTABILITY or FITNESS FOR A PARTICULAR PURPOSE.  See the
+GNU General Public License for more details.
+
+You should have received a copy of the GNU General Public License
+along with this program; if not, write to the Free Software
+Foundation, Inc., 51 Franklin Street, Fifth Floor, Boston, MA  02110-1301, USA.
+
+*/
+#include <gccore.h>
+#include "font.h"
+#include "exi.h"
+#include "global.h"
+#include "FPad.h"
+#include "Config.h"
+#include "update.h"
+#include "titles.h"
+#include "dip.h"
+#include <stdio.h>
+#include <stdlib.h>
+#include <unistd.h>
+#include <ogc/stm.h>
+#include <ogc/video.h>
+#include <ogc/video_types.h>
+#include <ogc/consol.h>
+#include <ogc/system.h>
+//#include <fat.h>
+#include <di/di.h>
+#include "menu.h"
+#include "../../common/include/CommonConfigStrings.h"
+
+#include "ff_utf8.h"
+
+// Device state.
+typedef enum {
+	// Device is open and has a "games" directory.
+	DEV_OK = 0,
+	// Device could not be opened.
+	DEV_NO_OPEN = 1,
+	// Device was opened but has no "games" directory.
+	DEV_NO_GAMES = 2,
+} DevState;
+static u8 devState = DEV_OK;
+
+/**
+ * Print information about the selected device.
+ */
+static void PrintDevInfo(void);
+
+extern NIN_CFG* ncfg;
+
+u32 Shutdown = 0;
+extern char *launch_dir;
+
+inline u32 SettingY(u32 row)
+{
+	return 127 + 16 * row;
+}
+void HandleWiiMoteEvent(s32 chan)
+{
+	Shutdown = 1;
+}
+void HandleSTMEvent(u32 event)
+{
+	*(vu32*)(0xCC003024) = 1;
+
+	switch(event)
+	{
+		default:
+		case STM_EVENT_RESET:
+			break;
+		case STM_EVENT_POWER:
+			Shutdown = 1;
+			break;
+	}
+}
+int compare_names(const void *a, const void *b)
+{
+	const gameinfo *da = (const gameinfo *) a;
+	const gameinfo *db = (const gameinfo *) b;
+
+	int ret = strcasecmp(da->Name, db->Name);
+	if (ret == 0)
+	{
+		// Names are equal. Check disc number.
+		if (da->DiscNumber < db->DiscNumber)
+			ret = -1;
+		else if (da->DiscNumber > db->DiscNumber)
+			ret = 1;
+		else
+			ret = 0;
+	}
+	return ret;
+}
+
+/**
+ * Check if a disc image is valid.
+ * @param filename	[in]  Disc image filename. (ISO/GCM)
+ * @param discNumber	[in]  Disc number.
+ * @param gi		[out] gameinfo struct to store game information if the disc is valid.
+ * @return True if the image is valid; false if not.
+ */
+static bool IsDiscImageValid(const char *filename, int discNumber, gameinfo *gi)
+{
+	// TODO: Handle FST format (sys/boot.bin).
+	u8 buf[0x100];		// Disc header.
+
+	FIL in;
+	if (f_open_char(&in, filename, FA_READ|FA_OPEN_EXISTING) != FR_OK)
+	{
+		// Could not open the disc image.
+		return false;
+	}
+
+	// Read the disc header
+	//gprintf("(%s) ok\n", filename );
+	bool ret = false;
+	UINT read;
+	f_read(&in, buf, 0x100, &read);
+	if (read != 0x100)
+	{
+		// Error reading from the file.
+		f_close(&in);
+		return false;
+	}
+
+	// Check for CISO magic with 2 MB block size.
+	// NOTE: CISO block size is little-endian.
+	static const uint8_t CISO_MAGIC[8] = {'C','I','S','O',0x00,0x00,0x20,0x00};
+	if (!memcmp(buf, CISO_MAGIC, sizeof(CISO_MAGIC)) &&
+	    !IsGCGame(buf))
+	{
+		// CISO magic is present, and GCN magic isn't.
+		// This is most likely a CISO image.
+		// Read the actual GCN header.
+		f_lseek(&in, 0x8000);
+		f_read(&in, buf, 0x100, &read);
+		if (read != 0x100)
+		{
+			// Error reading from the file.
+			f_close(&in);
+			return false;
+		}
+
+		gi->Flags = GIFLAG_FORMAT_CISO;
+	}
+	else
+	{
+		// Standard GameCube disc image.
+		// TODO: Detect Triforce images and exclude them
+		// from size checking?
+		if (in.obj.objsize == 1459978240)
+		{
+			// Full 1:1 GameCube image.
+			gi->Flags = GIFLAG_FORMAT_FULL;
+		}
+		else
+		{
+			// Shrunken GameCube image.
+			gi->Flags = GIFLAG_FORMAT_SHRUNKEN;
+		}
+	}
+
+	// File is no longer needed.
+	f_close(&in);
+
+	if (IsGCGame(buf))	// Must be GC game
+	{
+		memcpy(gi->ID, buf, 6); //ID for EXI
+		gi->DiscNumber = discNumber;
+
+		// Check if this is a multi-game image.
+		// Reference: https://gbatemp.net/threads/wit-wiimms-iso-tools-gamecube-disc-support.251630/#post-3088119
+		const bool is_multigame = IsMultiGameDisc((const char*)buf);
+		if (is_multigame)
+		{
+			if (gi->Flags == GIFLAG_FORMAT_CISO)
+			{
+				// Multi-game + CISO is NOT supported.
+				ret = false;
+			}
+			else
+			{
+				// Multi-game disc.
+				char *name = (char*)malloc(65);
+				const char *slash_pos = strrchr(filename, '/');
+				snprintf(name, 65, "Multi-Game Disc (%s)", (slash_pos ? slash_pos+1 : filename));
+				gi->Name = name;
+				gi->Flags = GIFLAG_FORMAT_MULTI | GIFLAG_NAME_ALLOC;
+			}
+		}
+		else
+		{
+			// Check if this title is in titles.txt.
+			bool isTriforce;
+			const char *dbTitle = SearchTitles(gi->ID, &isTriforce);
+			if (dbTitle)
+			{
+				// Title found.
+				gi->Name = (char*)dbTitle;
+				gi->Flags &= ~GIFLAG_NAME_ALLOC;
+
+				if (isTriforce)
+				{
+					// Clear the format value if it's "shrunken",
+					// since Triforce titles are never the size
+					// of a full 1:1 GameCube disc image.
+					if ((gi->Flags & GIFLAG_FORMAT_MASK) == GIFLAG_FORMAT_SHRUNKEN)
+					{
+						gi->Flags &= ~GIFLAG_FORMAT_MASK;
+					}
+				}
+			}
+
+			if (!dbTitle)
+			{
+				// Title not found.
+				// Use the title from the disc header.
+
+				// Make sure the title in the header is NULL terminated.
+				buf[0x20+65] = 0;
+				gi->Name = strdup((const char*)&buf[0x20]);
+				gi->Flags |= GIFLAG_NAME_ALLOC;
+			}
+		}
+
+		gi->Path = strdup(filename);
+		ret = true;
+	}
+
+	return ret;
+}
+
+/**
+ * Get all games from the games/ directory on the selected storage device.
+ * On Wii, this also adds a pseudo-game for loading GameCube games from disc.
+ *
+ * @param gi           [out] Array of gameinfo structs.
+ * @param sz           [in]  Maximum number of elements in gi.
+ * @param pGameCount   [out] Number of games loaded. (Includes GCN pseudo-game for Wii.)
+ *
+ * @return DevState value:
+ * - DEV_OK: Device opened and has a "games/" directory.
+ * - DEV_NO_OPEN: Could not open the storage device.
+ * - DEV_NO_GAMES: No "games/" directory was found.
+ */
+static DevState LoadGameList(gameinfo *gi, u32 sz, u32 *pGameCount)
+{
+	// Create a list of games
+	char filename[MAXPATHLEN];	// Current filename.
+	u8 buf[0x100];			// Disc header.
+	int gamecount = 0;		// Current game count.
+
+	if( !IsWiiU() )
+	{
+		// Pseudo game for booting a GameCube disc on Wii.
+		gi[0].ID[0] = 'D',gi[0].ID[1] = 'I',gi[0].ID[2] = 'S';
+		gi[0].ID[3] = 'C',gi[0].ID[4] = '0',gi[0].ID[5] = '1';
+		gi[0].Name = "Boot GC Disc in Drive";
+		gi[0].Flags = 0;
+		gi[0].DiscNumber = 0;
+		gi[0].Path = strdup("di:di");
+		gamecount++;
+	}
+
+	DIR pdir;
+	snprintf(filename, sizeof(filename), "%s:/games", GetRootDevice());
+	if (f_opendir_char(&pdir, filename) != FR_OK)
+	{
+		// Could not open the "games" directory.
+
+		// Attempt to open the device root.
+		snprintf(filename, sizeof(filename), "%s:/", GetRootDevice());
+		if (f_opendir_char(&pdir, filename) != FR_OK)
+		{
+			// Could not open the device root.
+			if (pGameCount)
+				*pGameCount = 0;
+			return DEV_NO_OPEN;
+		}
+
+		// Device root opened.
+		// This means the device is usable, but it
+		// doesn't have a "games" directory.
+		f_closedir(&pdir);
+		if (pGameCount)
+			*pGameCount = gamecount;
+		return DEV_NO_GAMES;
+	}
+
+	// Process the directory.
+	// TODO: chdir into /games/?
+	FILINFO fInfo;
+	FIL in;
+	while (f_readdir(&pdir, &fInfo) == FR_OK && fInfo.fname[0] != '\0')
+	{
+		/**
+		 * Game layout should be:
+		 *
+		 * ISO/GCM format:
+		 * - /games/GAMEID/game.gcm
+		 * - /games/GAMEID/game.iso
+		 * - /games/GAMEID/disc2.gcm
+		 * - /games/GAMEID/disc2.iso
+		 * - /games/[anything].gcm
+		 * - /games/[anything].iso
+		 *
+		 * CISO format:
+		 * - /games/GAMEID/game.ciso
+		 * - /games/GAMEID/game.cso
+		 * - /games/GAMEID/disc2.ciso
+		 * - /games/GAMEID/disc2.cso
+		 * - /games/[anything].ciso
+		 *
+		 * FST format:
+		 * - /games/GAMEID/sys/boot.bin plus other files
+		 *
+		 * NOTE: 2-disc games currently only work with the
+		 * subdirectory layout, and the second disc must be
+		 * named either disc2.iso or disc2.gcm.
+		 */
+
+		// Skip "." and "..".
+		// This will also skip "hidden" directories.
+		if (fInfo.fname[0] == '.')
+			continue;
+
+		if (fInfo.fattrib & AM_DIR)
+		{
+			// Subdirectory.
+
+			// Prepare the filename buffer with the directory name.
+			// game.iso/disc2.iso will be appended later.
+			// NOTE: fInfo.fname[] is UTF-16.
+			const char *filename_utf8 = wchar_to_char(fInfo.fname);
+			int fnlen = snprintf(filename, sizeof(filename), "%s:/games/%s/",
+					     GetRootDevice(), filename_utf8);
+
+			//Test if game.iso exists and add to list
+			bool found = false;
+
+			static const char disc_filenames[8][16] = {
+				"game.ciso", "game.cso", "game.gcm", "game.iso",
+				"disc2.ciso", "disc2.cso", "disc2.gcm", "disc2.iso"
+			};
+
+			u32 i;
+			for (i = 0; i < 8; i++)
+			{
+				const u32 discNumber = i / 4;
+
+				// Append the disc filename.
+				strcpy(&filename[fnlen], disc_filenames[i]);
+
+				// Attempt to load disc information.
+				if (IsDiscImageValid(filename, discNumber, &gi[gamecount]))
+				{
+					// Disc image exists and is a GameCube disc.
+					gamecount++;
+					found = true;
+					// Next disc number.
+					i = (discNumber * 4) + 3;
+				}
+			}
+
+			// If none of the expected files were found,
+			// check for FST format.
+			if (!found)
+			{
+				memcpy(&filename[fnlen], "sys/boot.bin", 13);
+				if (f_open_char(&in, filename, FA_READ|FA_OPEN_EXISTING) == FR_OK)
+				{
+					//gprintf("(%s) ok\n", filename );
+					UINT read;
+					f_read(&in, buf, 0x100, &read);
+					f_close(&in);
+
+					if (read == 0x100 && IsGCGame(buf))	// Must be GC game
+					{
+						// Terminate the filename at the game's base directory.
+						filename[fnlen] = 0;
+
+						// Make sure the title in the header is NULL terminated.
+						buf[0x20+65] = 0;
+
+						memcpy(gi[gamecount].ID, buf, 6); //ID for EXI
+						gi[gamecount].DiscNumber = 0;
+
+						// TODO: Check titles.txt?
+						gi[gamecount].Name = strdup((const char*)&buf[0x20]);
+						gi[gamecount].Flags = GIFLAG_NAME_ALLOC | GIFLAG_FORMAT_FST;
+
+						gi[gamecount].Path = strdup(filename);
+						gamecount++;
+					}
+				}
+			}
+		}
+		else
+		{
+			// Regular file.
+
+			// Make sure its extension is ".iso" or ".gcm".
+			const char *filename_utf8 = wchar_to_char(fInfo.fname);
+			if (IsSupportedFileExt(filename_utf8))
+			{
+				// Create the full pathname.
+				snprintf(filename, sizeof(filename), "%s:/games/%s",
+					 GetRootDevice(), filename_utf8);
+
+				// Attempt to load disc information.
+				// (NOTE: Only disc 1 is supported right now.)
+				if (IsDiscImageValid(filename, 0, &gi[gamecount]))
+				{
+					// Disc image exists and is a GameCube disc.
+					gamecount++;
+				}
+			}
+		}
+
+		if (gamecount >= sz)	//if array is full
+			break;
+	}
+	f_closedir(&pdir);
+
+	// Sort the list alphabetically.
+	// On Wii, the pseudo-entry for GameCube discs is always
+	// kept at the top.
+	if( IsWiiU() )
+		qsort(gi, gamecount, sizeof(gameinfo), compare_names);
+	else if( gamecount > 1 )
+		qsort(&gi[1], gamecount-1, sizeof(gameinfo), compare_names);
+
+	// Save the game count.
+	if (pGameCount)
+		*pGameCount = gamecount;
+
+	return DEV_OK;
+}
+
+// Menu selection context.
+typedef struct _MenuCtx
+{
+	u32 menuMode;		// Menu mode. (0 == games; 1 == settings)
+	bool redraw;		// If true, redraw is required.
+	bool selected;		// If true, the user selected a game.
+	bool saveSettings;	// If true, save settings to nincfg.bin.
+
+	// Counters for key repeat.
+	struct {
+		u32 Up;
+		u32 Down;
+		u32 Left;
+		u32 Right;
+	} held;
+
+	// Games menu.
+	struct {
+		s32 posX;	// Selected game index.
+		s32 scrollX;	// Current scrolling position.
+		u32 listMax;	// Maximum number of games to show onscreen at once.
+
+		const gameinfo *gi;	// Game information.
+		int gamecount;		// Game count.
+	} games;
+
+	// Settings menu.
+	struct {
+		u32 settingPart;	// 0 == left column; 1 == right column
+		s32 posX;		// Selected setting index.
+	} settings;
+} MenuCtx;
+
+/** Key repeat wrapper functions. **/
+#define FPAD_WRAPPER_REPEAT(Key) \
+static inline int FPAD_##Key##_Repeat(MenuCtx *ctx) \
+{ \
+	int ret = 0; \
+	if (FPAD_##Key(1)) { \
+		ret = (ctx->held.Key == 0 || ctx->held.Key > 10); \
+		ctx->held.Key++; \
+	} else { \
+		ctx->held.Key = 0; \
+	} \
+	return ret; \
+}
+FPAD_WRAPPER_REPEAT(Up)
+FPAD_WRAPPER_REPEAT(Down)
+FPAD_WRAPPER_REPEAT(Left)
+FPAD_WRAPPER_REPEAT(Right)
+
+/**
+ * Update the Game Select menu.
+ * @param ctx	[in] Menu context.
+ * @return True to exit; false to continue.
+ */
+static bool UpdateGameSelectMenu(MenuCtx *ctx)
+{
+	u32 i;
+	bool clearCheats = false;
+
+	if (FPAD_Down_Repeat(ctx))
+	{
+		// Down: Move the cursor down by 1 entry.
+		
+		// Remove the current arrow.
+		PrintFormat(DEFAULT_SIZE, BLACK, MENU_POS_X+51*6-8, MENU_POS_Y + 20*6 + ctx->games.posX * 20, " " );
+
+		// Adjust the scrolling position.
+		if (ctx->games.posX + 1 >= ctx->games.listMax)
+		{
+			if (ctx->games.posX + 1 + ctx->games.scrollX < ctx->games.gamecount) {
+				// Need to adjust the scroll position.
+				ctx->games.scrollX++;
+			} else {
+				// Wraparound.
+				ctx->games.posX	= 0;
+				ctx->games.scrollX = 0;
+			}
+		} else {
+			ctx->games.posX++;
+		}
+
+		clearCheats = true;
+		ctx->redraw = true;
+		ctx->saveSettings = true;
+	}
+
+	if (FPAD_Right_Repeat(ctx))
+	{
+		// Right: Move the cursor down by 1 page.
+
+		// Remove the current arrow.
+		PrintFormat(DEFAULT_SIZE, BLACK, MENU_POS_X+51*6-8, MENU_POS_Y + 20*6 + ctx->games.posX * 20, " " );
+
+		// Adjust the scrolling position.
+		if (ctx->games.posX == ctx->games.listMax - 1)
+		{
+			if (ctx->games.posX + ctx->games.listMax + ctx->games.scrollX < ctx->games.gamecount) {
+				ctx->games.scrollX += ctx->games.listMax;
+			} else if (ctx->games.posX + ctx->games.scrollX != ctx->games.gamecount - 1) {
+				ctx->games.scrollX = ctx->games.gamecount - ctx->games.listMax;
+			} else {
+				ctx->games.posX	= 0;
+				ctx->games.scrollX = 0;
+			}
+		} else {
+			ctx->games.posX = ctx->games.listMax - 1;
+		}
+
+		clearCheats = true;
+		ctx->redraw = true;
+		ctx->saveSettings = true;
+	}
+
+	if (FPAD_Up_Repeat(ctx))
+	{
+		// Up: Move the cursor up by 1 entry.
+
+		// Remove the current arrow.
+		PrintFormat(DEFAULT_SIZE, BLACK, MENU_POS_X+51*6-8, MENU_POS_Y + 20*6 + ctx->games.posX * 20, " " );
+
+		// Adjust the scrolling position.
+		if (ctx->games.posX <= 0)
+		{
+			if (ctx->games.scrollX > 0) {
+				ctx->games.scrollX--;
+			} else {
+				// Wraparound.
+				ctx->games.posX	= ctx->games.listMax - 1;
+				ctx->games.scrollX = ctx->games.gamecount - ctx->games.listMax;
+			}
+		} else {
+			ctx->games.posX--;
+		}
+
+		clearCheats = true;
+		ctx->redraw = true;
+		ctx->saveSettings = true;
+	}
+
+	if (FPAD_Left_Repeat(ctx))
+	{
+		// Left: Move the cursor up by 1 page.
+
+		// Remove the current arrow.
+		PrintFormat(DEFAULT_SIZE, BLACK, MENU_POS_X+51*6-8, MENU_POS_Y + 20*6 + ctx->games.posX * 20, " " );
+
+		// Adjust the scrolling position.
+		if (ctx->games.posX == 0)
+		{
+			if (ctx->games.scrollX - (s32)ctx->games.listMax >= 0) {
+				ctx->games.scrollX -= ctx->games.listMax;
+			} else if (ctx->games.scrollX != 0) {
+				ctx->games.scrollX = 0;
+			} else {
+				ctx->games.scrollX = ctx->games.gamecount - ctx->games.listMax;
+			}
+		} else {
+			ctx->games.posX = 0;
+		}
+
+		clearCheats = true;
+		ctx->redraw = true;
+		ctx->saveSettings = true;
+	}
+
+	if (FPAD_OK(0))
+	{
+		// User selected a game.
+		ctx->selected = true;
+		return true;
+	}
+
+	if (clearCheats)
+	{
+		if ((ncfg->Config & NIN_CFG_CHEATS) && (ncfg->Config & NIN_CFG_CHEAT_PATH))
+		{
+			// If a cheat path being used, clear it because it
+			// can't be correct for a different game.
+			ncfg->Config = ncfg->Config & ~(NIN_CFG_CHEATS | NIN_CFG_CHEAT_PATH);
+		}
+	}
+
+	if (ctx->redraw)
+	{
+		// Redraw the game list.
+		// TODO: Only if menuMode or scrollX has changed?
+
+		// Starting position.
+		int gamelist_y = MENU_POS_Y + 20*4;
+		if (devState != DEV_OK)
+		{
+			// The warning message overlaps "Boot GC Disc in Drive".
+			// Move the list down by one row.
+			gamelist_y += 20;
+		}
+
+		const gameinfo *gi = &ctx->games.gi[ctx->games.scrollX];
+		int gamesToPrint = ctx->games.gamecount - ctx->games.scrollX;
+		if (gamesToPrint > ctx->games.listMax) {
+			gamesToPrint = ctx->games.listMax;
+		}
+
+		for (i = 0; i < gamesToPrint; ++i, gamelist_y += 20, gi++)
+		{
+			// FIXME: Print all 64 characters of the game name?
+			// Currently truncated to 50.
+
+			// Determine color based on disc format.
+			static const u32 colors[8] =
+			{
+				BLACK,		// Full
+				0x551A00FF,	// Shrunken (dark brown)
+				0x00551AFF,	// Extracted FST
+				0x001A55FF,	// CISO
+				0x551A55FF,	// Multi-Game
+				GRAY,		// undefined
+				GRAY,		// undefined
+				GRAY,		// undefined
+			};
+
+			const u32 color = colors[gi->Flags & GIFLAG_FORMAT_MASK];
+			if (gi->DiscNumber == 0)
+			{
+				// Disc 1.
+				PrintFormat(DEFAULT_SIZE, color, MENU_POS_X, gamelist_y,
+					    "%50.50s [%.6s]%s",
+					    gi->Name, gi->ID,
+					    i == ctx->games.posX ? ARROW_LEFT : " ");
+			}
+			else
+			{
+				// Disc 2 or higher.
+				PrintFormat(DEFAULT_SIZE, color, MENU_POS_X, gamelist_y,
+					    "%46.46s (%d) [%.6s]%s",
+					    gi->Name, gi->DiscNumber+1, gi->ID,
+					    i == ctx->games.posX ? ARROW_LEFT : " ");
+			}
+		}
+
+		// GRRLIB rendering is done by SelectGame().
+	}
+
+	return false;
+}
+
+/**
+ * Get a description for the Settings menu.
+ * @param ctx	[in] Menu context.
+ * @return Description, or NULL if none is available.
+ */
+static const char *const *GetSettingsDescription(const MenuCtx *ctx)
+{
+	if (ctx->settings.settingPart == 0)
+	{
+		switch (ctx->settings.posX)
+		{
+			case NIN_CFG_BIT_CHEATS:
+			case NIN_CFG_BIT_DEBUGGER:
+			case NIN_CFG_BIT_DEBUGWAIT:
+				break;
+
+			case NIN_CFG_BIT_MEMCARDEMU: {
+				static const char *desc_mcemu[] = {
+					"Emulates a memory card in",
+					"Slot A using a .raw file.",
+					"",
+					"Disable this option if you",
+					"want to use a real memory",
+					"card on an original Wii.",
+					NULL
+				};
+				return desc_mcemu;
+			}
+
+			case NIN_CFG_BIT_CHEAT_PATH:
+				break;
+
+			case NIN_CFG_BIT_FORCE_WIDE: {
+				static const char *const desc_force_wide[] = {
+					"Patch games to use a 16:9",
+					"aspect ratio. (widescreen)",
+					"",
+					"Not all games support this",
+					"option. The patches will not",
+					"be applied to games that have",
+					"built-in support for 16:9;",
+					"use the game's options screen",
+					"to configure the display mode.",
+					NULL
+				};
+				return desc_force_wide;
+			}
+
+			case NIN_CFG_BIT_FORCE_PROG: {
+				static const char *const desc_force_prog[] = {
+					"Patch games to always use 480p",
+					"(progressive scan) output.",
+					"",
+					"Requires component cables, or",
+					"an HDMI cable on Wii U.",
+					NULL
+				};
+				return desc_force_prog;
+			}
+
+			case NIN_CFG_BIT_AUTO_BOOT:
+				break;
+
+			case NIN_CFG_BIT_REMLIMIT: {
+				static const char *desc_remlimit[] = {
+					"Disc read speed is normally",
+					"limited to the performance of",
+					"the original GameCube disc",
+					"drive.",
+					"",
+					"Unlocking read speed can allow",
+					"for faster load times, but it",
+					"can cause problems with games",
+					"that are extremely sensitive",
+					"to disc read timing.",
+					NULL
+				};
+				return desc_remlimit;
+			}
+
+			case NIN_CFG_BIT_OSREPORT:
+				break;
+
+			case NIN_CFG_BIT_USB: {	// WiiU Widescreen
+				static const char *desc_wiiu_widescreen[] = {
+					"On Wii U, Nintendont sets the",
+					"display to 4:3, which results",
+					"in bars on the sides of the",
+					"screen. If playing a game that",
+					"supports widescreen, enable",
+					"this option to set the display",
+					"back to 16:9.",
+					"",
+					"This option has no effect on",
+					"original Wii systems.",
+					NULL
+				};
+				return desc_wiiu_widescreen;
+			}
+
+			case NIN_CFG_BIT_LED: {
+				static const char *desc_led[] = {
+					"Use the drive slot LED as a",
+					"disk activity indicator.",
+					"",
+					"The LED will be turned on",
+					"when reading from or writing",
+					"to the storage device.",
+					"",
+					"This option has no effect on",
+					"Wii U, since the Wii U does",
+					"not have a drive slot LED.",
+					NULL
+				};
+				return desc_led;
+			}
+
+			case NIN_CFG_BIT_LOG:
+				break;
+
+			case NIN_SETTINGS_MAX_PADS: {
+				static const char *desc_max_pads[] = {
+					"Set the maximum number of",
+					"native GameCube controller",
+					"ports to use.",
+					"",
+					"This should usually be kept",
+					"at 4 to enable all ports",
+					"",
+					"This option has no effect on",
+					"Wii U and Wii Family Edition",
+					"systems, since they don't",
+					"have native controller ports.",
+					NULL
+				};
+				return desc_max_pads;
+			}
+
+			case NIN_SETTINGS_LANGUAGE: {
+				static const char *desc_language[] = {
+					"Set the system language.",
+					"",
+					"This option is normally only",
+					"found on PAL GameCubes, so",
+					"it usually won't have an",
+					"effect on NTSC games.",
+					NULL
+				};
+				return desc_language;
+			}
+
+			case NIN_SETTINGS_VIDEO:
+			case NIN_SETTINGS_VIDEOMODE:
+				break;
+
+			case NIN_SETTINGS_MEMCARDBLOCKS: {
+				static const char *desc_memcard_blocks[] = {
+					"Default size for new memory",
+					"card images.",
+					"",
+					"NOTE: Sizes larger than 251",
+					"blocks are known to cause",
+					"issues.",
+					NULL
+				};
+				return desc_memcard_blocks;
+			}
+
+			case NIN_SETTINGS_MEMCARDMULTI: {
+				static const char *desc_memcard_multi[] = {
+					"Nintendont usually uses one",
+					"emulated memory card image",
+					"per game.",
+					"",
+					"Enabling MULTI switches this",
+					"to use one memory card image",
+					"for all USA and PAL games,",
+					"and one image for all JPN",
+					"games.",
+					NULL
+				};
+				return desc_memcard_multi;
+			}
+
+			case NIN_SETTINGS_NATIVE_SI: {
+				static const char *desc_native_si[] = {
+					"Native Control allows use of",
+					"GBA link cables on original",
+					"Wii systems.",
+					"",
+					"NOTE: Enabling Native Control",
+					"will disable Bluetooth and",
+					"USB HID controllers.",
+					"",
+					"This option is not available",
+					"on Wii U, since it does not",
+					"have built-in GameCube",
+					"controller ports.",
+					NULL
+				};
+				return desc_native_si;
+			}
+
+			default:
+				break;
+		}
+	}
+
+	// No description is available.
+	return NULL;
+}
+
+
+/**
+ * Update the Settings menu.
+ * @param ctx	[in] Menu context.
+ * @return True to exit; false to continue.
+ */
+static bool UpdateSettingsMenu(MenuCtx *ctx)
+{
+	// Dark gray for grayed-out menu items.
+	#define DARK_GRAY 0x666666FF
+
+	if(FPAD_X(0))
+	{
+		// Start the updater.
+		UpdateNintendont();
+		ctx->redraw = 1;
+	}
+
+	if (FPAD_Down_Repeat(ctx))
+	{
+		// Down: Move the cursor down by 1 setting.
+		if (ctx->settings.settingPart == 0) {
+			PrintFormat(MENU_SIZE, BLACK, MENU_POS_X+30, SettingY(ctx->settings.posX), " " );
+		} else {
+			PrintFormat(MENU_SIZE, BLACK, MENU_POS_X+300, SettingY(ctx->settings.posX), " " );
+		}
+
+		ctx->settings.posX++;
+		if (ctx->settings.settingPart == 0)
+		{
+			// Some items are hidden if certain values aren't set.
+			if (((ncfg->VideoMode & NIN_VID_FORCE) == 0) &&
+			    (ctx->settings.posX == NIN_SETTINGS_VIDEOMODE))
+			{
+				ctx->settings.posX++;
+			}
+			if ((!(ncfg->Config & NIN_CFG_MEMCARDEMU)) &&
+			    (ctx->settings.posX == NIN_SETTINGS_MEMCARDBLOCKS))
+			{
+				ctx->settings.posX++;
+			}
+			if ((!(ncfg->Config & NIN_CFG_MEMCARDEMU)) &&
+			    (ctx->settings.posX == NIN_SETTINGS_MEMCARDMULTI))
+			{
+				ctx->settings.posX++;
+			}
+		}
+
+		// Check for wraparound.
+		if ((ctx->settings.settingPart == 0 && ctx->settings.posX >= NIN_SETTINGS_LAST) ||
+		    (ctx->settings.settingPart == 1 && ctx->settings.posX >= 4))
+		{
+			ctx->settings.posX = 0;
+			ctx->settings.settingPart ^= 1;
+		}
+	
+		ctx->redraw = true;
+
+	}
+	else if (FPAD_Up_Repeat(ctx))
+	{
+		// Up: Move the cursor up by 1 setting.
+		if (ctx->settings.settingPart == 0) {
+			PrintFormat(MENU_SIZE, BLACK, MENU_POS_X+30, SettingY(ctx->settings.posX), " " );
+		} else {
+			PrintFormat(MENU_SIZE, BLACK, MENU_POS_X+300, SettingY(ctx->settings.posX), " " );
+		}
+
+		ctx->settings.posX--;
+
+		// Check for wraparound.
+		if (ctx->settings.posX < 0)
+		{
+			ctx->settings.settingPart ^= 1;
+			if (ctx->settings.settingPart == 0) {
+				ctx->settings.posX = NIN_SETTINGS_LAST - 1;
+			} else {
+				ctx->settings.posX = 3;
+			}
+		}
+
+		if (ctx->settings.settingPart == 0)
+		{
+			// Some items are hidden if certain values aren't set.
+			if ((!(ncfg->Config & NIN_CFG_MEMCARDEMU)) &&
+			    (ctx->settings.posX == NIN_SETTINGS_MEMCARDMULTI))
+			{
+				ctx->settings.posX--;
+			}
+			if ((!(ncfg->Config & NIN_CFG_MEMCARDEMU)) &&
+			    (ctx->settings.posX == NIN_SETTINGS_MEMCARDBLOCKS))
+			{
+				ctx->settings.posX--;
+			}
+			if (((ncfg->VideoMode & NIN_VID_FORCE) == 0) &&
+			    (ctx->settings.posX == NIN_SETTINGS_VIDEOMODE))
+			{
+				ctx->settings.posX--;
+			}
+		}
+
+		ctx->redraw = true;
+	}
+
+	if (FPAD_Left_Repeat(ctx))
+	{
+		// Left: Decrement a setting. (Right column only.)
+		if (ctx->settings.settingPart == 1)
+		{
+			ctx->saveSettings = true;
+			switch (ctx->settings.posX)
+			{
+				case 0:
+					// Video width.
+					if (ncfg->VideoScale == 0) {
+						ncfg->VideoScale = 120;
+					} else {
+						ncfg->VideoScale -= 2;
+						if (ncfg->VideoScale < 40 || ncfg->VideoScale > 120) {
+							ncfg->VideoScale = 0; //auto
+						}
+					}
+					ReconfigVideo(rmode);
+					ctx->redraw = true;
+					break;
+
+				case 1:
+					// Screen position.
+					ncfg->VideoOffset--;
+					if (ncfg->VideoOffset < -20 || ncfg->VideoOffset > 20) {
+						ncfg->VideoOffset = 20;
+					}
+					ReconfigVideo(rmode);
+					ctx->redraw = true;
+					break;
+
+				default:
+					break;
+			}
+		}
+	}
+	else if (FPAD_Right_Repeat(ctx))
+	{
+		// Right: Increment a setting. (Right column only.)
+		if (ctx->settings.settingPart == 1)
+		{
+			ctx->saveSettings = true;
+			switch (ctx->settings.posX)
+			{
+				case 0:
+					// Video width.
+					if(ncfg->VideoScale == 0) {
+						ncfg->VideoScale = 40;
+					} else {
+						ncfg->VideoScale += 2;
+						if (ncfg->VideoScale < 40 || ncfg->VideoScale > 120) {
+							ncfg->VideoScale = 0; //auto
+						}
+					}
+					ReconfigVideo(rmode);
+					ctx->redraw = true;
+					break;
+
+				case 1:
+					// Screen position.
+					ncfg->VideoOffset++;
+					if (ncfg->VideoOffset < -20 || ncfg->VideoOffset > 20) {
+						ncfg->VideoOffset = -20;
+					}
+					ReconfigVideo(rmode);
+					ctx->redraw = true;
+					break;
+
+				default:
+					break;
+			}
+		}
+	}
+
+	if( FPAD_OK(0) )
+	{
+		// A: Adjust the setting.
+		if (ctx->settings.settingPart == 0)
+		{
+			// Left column.
+			ctx->saveSettings = true;
+			if (ctx->settings.posX < NIN_CFG_BIT_LAST)
+			{
+				// Standard boolean setting.
+				if (ctx->settings.posX == NIN_CFG_BIT_USB) {
+					// USB option is replaced with Wii U widescreen.
+					// NOTE: Only adjustable on Wii U.
+					if (IsWiiU()) {
+						ncfg->Config ^= NIN_CFG_WIIU_WIDE;
+					}
+				} else {
+					if (IsWiiU() &&
+					    (ctx->settings.posX == NIN_CFG_BIT_DEBUGGER ||
+					     ctx->settings.posX == NIN_CFG_BIT_DEBUGWAIT ||
+					     ctx->settings.posX == NIN_CFG_BIT_LED))
+					{
+						// These options are only available on Wii.
+						// Don't do anything.
+					} else {
+						ncfg->Config ^= (1 << ctx->settings.posX);
+					}
+				}
+			}
+			else switch (ctx->settings.posX)
+			{
+				case NIN_SETTINGS_MAX_PADS:
+					// Maximum native controllers.
+					// Not available on Wii U.
+					// TODO: Disable on RVL-101?
+					if (IsWiiU()) {
+						ncfg->MaxPads++;
+						if (ncfg->MaxPads > NIN_CFG_MAXPAD) {
+							ncfg->MaxPads = 0;
+						}
+					}
+					break;
+
+				case NIN_SETTINGS_LANGUAGE:
+					ncfg->Language++;
+					if (ncfg->Language > NIN_LAN_DUTCH) {
+						ncfg->Language = NIN_LAN_AUTO;
+					}
+					break;
+
+				case NIN_SETTINGS_VIDEO:
+				{
+					u32 Video = (ncfg->VideoMode & NIN_VID_MASK);
+					switch (Video)
+					{
+						case NIN_VID_AUTO:
+							Video = NIN_VID_FORCE;
+							break;
+						case NIN_VID_FORCE:
+							Video = NIN_VID_FORCE | NIN_VID_FORCE_DF;
+							break;
+						case NIN_VID_FORCE | NIN_VID_FORCE_DF:
+							Video = NIN_VID_NONE;
+							break;
+						default:
+						case NIN_VID_NONE:
+							Video = NIN_VID_AUTO;
+							break;
+					}
+					ncfg->VideoMode &= ~NIN_VID_MASK;
+					ncfg->VideoMode |= Video;
+					if ((Video & NIN_VID_FORCE) == 0) {
+						PrintFormat(MENU_SIZE, BLACK, MENU_POS_X+50, SettingY(NIN_SETTINGS_VIDEOMODE), "%29s", "" );
+					}
+					break;
+				}
+
+				case NIN_SETTINGS_VIDEOMODE:
+				{
+					u32 Video = (ncfg->VideoMode & NIN_VID_FORCE_MASK);
+					Video = Video << 1;
+					if (Video > NIN_VID_FORCE_MPAL) {
+						Video = NIN_VID_FORCE_PAL50;
+					}
+					ncfg->VideoMode &= ~NIN_VID_FORCE_MASK;
+					ncfg->VideoMode |= Video;
+					break;
+				}
+
+				case NIN_SETTINGS_MEMCARDBLOCKS:
+					ncfg->MemCardBlocks++;
+					if (ncfg->MemCardBlocks > MEM_CARD_MAX) {
+						ncfg->MemCardBlocks = 0;
+					}
+					break;
+
+				case NIN_SETTINGS_MEMCARDMULTI:
+					ncfg->Config ^= (NIN_CFG_MC_MULTI);
+					break;
+
+				case NIN_SETTINGS_NATIVE_SI:
+					// NOTE: Not adjustable on Wii U.
+					// TODO: Also RVL-101?
+					if (!IsWiiU()) {
+						ncfg->Config ^= (NIN_CFG_NATIVE_SI);
+					}
+					break;
+
+				default:
+					break;
+			}
+
+			// Blank out the memory card options if MCEMU is disabled.
+			if (!(ncfg->Config & NIN_CFG_MEMCARDEMU))
+			{
+				PrintFormat(MENU_SIZE, BLACK, MENU_POS_X + 50, SettingY(NIN_SETTINGS_MEMCARDBLOCKS), "%29s", "");
+				PrintFormat(MENU_SIZE, BLACK, MENU_POS_X + 50, SettingY(NIN_SETTINGS_MEMCARDMULTI), "%29s", "");
+			}
+			ctx->redraw = true;
+		}
+		else if (ctx->settings.settingPart == 1)
+		{
+			// Right column.
+			if (ctx->settings.posX == 2)
+			{
+				// PAL50 patch.
+				ctx->saveSettings = true;
+				ncfg->VideoMode ^= (NIN_VID_PATCH_PAL50);
+				ctx->redraw = true;
+			}
+			else if (ctx->settings.posX == 3)
+			{
+				// Triforce Arcade Mode.
+				ctx->saveSettings = true;
+				ncfg->VideoMode ^= (NIN_CFG_ARCADE_MODE);
+				ctx->redraw = true;
+			}
+		}
+	}
+
+	if (ctx->redraw)
+	{
+		// Redraw the settings menu.
+		u32 ListLoopIndex = 0;
+
+		// Standard boolean settings.
+		for (ListLoopIndex = 0; ListLoopIndex < NIN_CFG_BIT_LAST; ListLoopIndex++)
+		{
+			if (ListLoopIndex == NIN_CFG_BIT_USB) {
+				// USB option is replaced with Wii U widescreen.
+				PrintFormat(MENU_SIZE, (IsWiiU() ? BLACK : DARK_GRAY), MENU_POS_X+50, SettingY(ListLoopIndex),
+					    "%-18s:%s", OptionStrings[ListLoopIndex], (ncfg->Config & (NIN_CFG_WIIU_WIDE)) ? "On " : "Off");
+			} else {
+				u32 item_color = BLACK;
+				if (IsWiiU() &&
+				    (ListLoopIndex == NIN_CFG_BIT_DEBUGGER ||
+				     ListLoopIndex == NIN_CFG_BIT_DEBUGWAIT ||
+				     ListLoopIndex == NIN_CFG_BIT_LED))
+				{
+					// These options are only available on Wii.
+					item_color = DARK_GRAY;
+				}
+				PrintFormat(MENU_SIZE, item_color, MENU_POS_X+50, SettingY(ListLoopIndex),
+					    "%-18s:%s", OptionStrings[ListLoopIndex], (ncfg->Config & (1 << ListLoopIndex)) ? "On " : "Off" );
+			}
+		}
+
+		// Maximum number of emulated controllers.
+		// Not available on Wii U.
+		// TODO: Disable on RVL-101?
+		PrintFormat(MENU_SIZE, (!IsWiiU() ? BLACK : DARK_GRAY), MENU_POS_X+50, SettingY(ListLoopIndex),
+			    "%-18s:%d", OptionStrings[ListLoopIndex], (ncfg->MaxPads));
+		ListLoopIndex++;
+
+		// Language setting.
+		u32 LanIndex = ncfg->Language;
+		if (LanIndex < NIN_LAN_FIRST || LanIndex >= NIN_LAN_LAST) {
+			LanIndex = NIN_LAN_LAST; //Auto
+		}
+		PrintFormat(MENU_SIZE, BLACK, MENU_POS_X+50, SettingY(ListLoopIndex),
+			    "%-18s:%-4s", OptionStrings[ListLoopIndex], LanguageStrings[LanIndex] );
+		ListLoopIndex++;
+
+		// Video mode forcing.
+		u32 VideoModeIndex;
+		u32 VideoModeVal = ncfg->VideoMode & NIN_VID_MASK;
+		switch (VideoModeVal)
+		{
+			case NIN_VID_AUTO:
+				VideoModeIndex = NIN_VID_INDEX_AUTO;
+				break;
+			case NIN_VID_FORCE:
+				VideoModeIndex = NIN_VID_INDEX_FORCE;
+				break;
+			case NIN_VID_FORCE | NIN_VID_FORCE_DF:
+				VideoModeIndex = NIN_VID_INDEX_FORCE_DF;
+				break;
+			case NIN_VID_NONE:
+				VideoModeIndex = NIN_VID_INDEX_NONE;
+				break;
+			default:
+				ncfg->VideoMode &= ~NIN_VID_MASK;
+				ncfg->VideoMode |= NIN_VID_AUTO;
+				VideoModeIndex = NIN_VID_INDEX_AUTO;
+				break;
+		}
+		PrintFormat(MENU_SIZE, BLACK, MENU_POS_X+50, SettingY(ListLoopIndex),
+			    "%-18s:%-18s", OptionStrings[ListLoopIndex], VideoStrings[VideoModeIndex] );
+		ListLoopIndex++;
+
+		if( ncfg->VideoMode & NIN_VID_FORCE )
+		{
+			// Video mode selection.
+			// Only available if video mode is Force or Force (Deflicker).
+			VideoModeVal = ncfg->VideoMode & NIN_VID_FORCE_MASK;
+			u32 VideoTestVal = NIN_VID_FORCE_PAL50;
+			for (VideoModeIndex = 0; (VideoTestVal <= NIN_VID_FORCE_MPAL) && (VideoModeVal != VideoTestVal); VideoModeIndex++) {
+				VideoTestVal <<= 1;
+			}
+
+			if ( VideoModeVal < VideoTestVal )
+			{
+				ncfg->VideoMode &= ~NIN_VID_FORCE_MASK;
+				ncfg->VideoMode |= NIN_VID_FORCE_NTSC;
+				VideoModeIndex = NIN_VID_INDEX_FORCE_NTSC;
+			}
+			PrintFormat(MENU_SIZE, BLACK, MENU_POS_X+50, SettingY(ListLoopIndex),
+				    "%-18s:%-5s", OptionStrings[ListLoopIndex], VideoModeStrings[VideoModeIndex] );
+		}
+		ListLoopIndex++;
+
+		// Memory card emulation.
+		if ((ncfg->Config & NIN_CFG_MEMCARDEMU) == NIN_CFG_MEMCARDEMU)
+		{
+			u32 MemCardBlocksVal = ncfg->MemCardBlocks;
+			if (MemCardBlocksVal > MEM_CARD_MAX) {
+				MemCardBlocksVal = 0;
+			}
+			PrintFormat(MENU_SIZE, BLACK, MENU_POS_X + 50, SettingY(ListLoopIndex),
+				    "%-18s:%-4d%s", OptionStrings[ListLoopIndex], MEM_CARD_BLOCKS(MemCardBlocksVal), MemCardBlocksVal > 2 ? "Unstable" : "");
+			PrintFormat(MENU_SIZE, BLACK, MENU_POS_X + 50, SettingY(ListLoopIndex+1),
+				    "%-18s:%-4s", OptionStrings[ListLoopIndex+1], (ncfg->Config & (NIN_CFG_MC_MULTI)) ? "On " : "Off");
+		}
+		ListLoopIndex+=2;
+
+		// Native controllers. (Required for GBA link; disables Bluetooth and USB HID.)
+		// TODO: Gray out on RVL-101?
+		PrintFormat(MENU_SIZE, (IsWiiU() ? DARK_GRAY : BLACK), MENU_POS_X + 50, SettingY(ListLoopIndex),
+			    "%-18s:%-4s", OptionStrings[ListLoopIndex],
+			    (ncfg->Config & (NIN_CFG_NATIVE_SI)) ? "On " : "Off");
+		ListLoopIndex++;
+
+		/** Right column **/
+		ListLoopIndex = 0; //reset on other side
+
+		// Video width.
+		char vidWidth[10];
+		if (ncfg->VideoScale < 40 || ncfg->VideoScale > 120) {
+			ncfg->VideoScale = 0;
+			snprintf(vidWidth, sizeof(vidWidth), "Auto");
+		} else {
+			snprintf(vidWidth, sizeof(vidWidth), "%i", ncfg->VideoScale + 600);
+		}
+
+		char vidOffset[10];
+		if (ncfg->VideoOffset < -20 || ncfg->VideoOffset > 20) {
+			ncfg->VideoOffset = 0;
+		}
+		snprintf(vidOffset, sizeof(vidOffset), "%i", ncfg->VideoOffset);
+
+		PrintFormat(MENU_SIZE, BLACK, MENU_POS_X + 320, SettingY(ListLoopIndex),
+			    "%-18s:%-4s", "Video Width", vidWidth);
+		ListLoopIndex++;
+		PrintFormat(MENU_SIZE, BLACK, MENU_POS_X + 320, SettingY(ListLoopIndex),
+			    "%-18s:%-4s", "Screen Position", vidOffset);
+		ListLoopIndex++;
+
+		// Patch PAL60.
+		PrintFormat(MENU_SIZE, BLACK, MENU_POS_X + 320, SettingY(ListLoopIndex),
+			    "%-18s:%-4s", "Patch PAL50", (ncfg->VideoMode & (NIN_VID_PATCH_PAL50)) ? "On " : "Off");
+		ListLoopIndex++;
+
+		// Triforce Arcade Mode.
+		PrintFormat(MENU_SIZE, BLACK, MENU_POS_X + 320, SettingY(ListLoopIndex),
+			    "%-18s:%-4s", "TRI Arcade Mode", (ncfg->Config & (NIN_CFG_ARCADE_MODE)) ? "On " : "Off");
+		ListLoopIndex++;
+
+		// Draw the cursor.
+		if (ctx->settings.settingPart == 0) {
+			u32 cursor_color = BLACK;
+			if ((!IsWiiU() && ctx->settings.posX == NIN_CFG_BIT_USB) ||
+			     (IsWiiU() && ctx->settings.posX == NIN_CFG_NATIVE_SI))
+			{
+				// Setting is not usable on this platform.
+				// Gray out the cursor, too.
+				cursor_color = DARK_GRAY;
+			}
+			PrintFormat(MENU_SIZE, cursor_color, MENU_POS_X + 30, SettingY(ctx->settings.posX), ARROW_RIGHT);
+		} else {
+			PrintFormat(MENU_SIZE, BLACK, MENU_POS_X + 300, SettingY(ctx->settings.posX), ARROW_RIGHT);
+		}
+
+		// Print a description for the selected option.
+		// desc contains pointers to lines, and is
+		// terminated with NULL.
+		const char *const *desc = GetSettingsDescription(ctx);
+		if (desc != NULL)
+		{
+			int line_num = 4;
+			do {
+				if (**desc != 0)
+				{
+					PrintFormat(MENU_SIZE, BLACK, MENU_POS_X + 300, SettingY(line_num), *desc);
+				}
+				line_num++;
+			} while (*(++desc) != NULL);
+		}
+
+		// GRRLIB rendering is done by SelectGame().
+	}
+
+	return false;
+}
+
+/**
+ * Select a game from the specified device.
+ * @return Bitfield indicating the user's selection:
+ * - 0 == go back
+ * - 1 == game selected
+ * - 2 == go back and save settings (UNUSED)
+ * - 3 == game selected and save settings
+ */
+static int SelectGame(void)
+{
+	// Depending on how many games are on the storage device,
+	// this could take a while.
+	ShowLoadingScreen();
+
+	// Load the game list.
+	u32 gamecount = 0;
+	gameinfo gi[MAX_GAMES];
+
+	devState = LoadGameList(&gi[0], MAX_GAMES, &gamecount);
+	switch (devState)
+	{
+		case DEV_OK:
+			// Game list loaded successfully.
+			break;
+
+		case DEV_NO_GAMES:
+			// No "games" directory was found.
+			// The list will still be shown, since there's a
+			// "Boot GC Disc in Drive" option on Wii.
+			gprintf("WARNING: %s:/games/ was not found.\n", GetRootDevice());
+			break;
+
+		case DEV_NO_OPEN:
+		default:
+		{
+			// Could not open the device at all.
+			// The list won't be shown, since a storage device
+			// is required for various functionality, but the
+			// user will be able to go back to the previous menu.
+			const char *s_devType = (UseSD ? "SD" : "USB");
+			gprintf("No %s FAT device found.\n", s_devType);
+			break;
+		}
+	}
+
+	// Initialize the menu context.
+	MenuCtx ctx;
+	memset(&ctx, 0, sizeof(ctx));
+	ctx.menuMode = 0;	// Start in the games list.
+	ctx.redraw = true;	// Redraw initially.
+	ctx.selected = false;	// Set to TRUE if the user selected a game.
+	ctx.saveSettings = false;
+
+	// Initialize ctx.games.
+	ctx.games.listMax = gamecount;
+	if (ctx.games.listMax > 15) {
+		ctx.games.listMax = 15;
+	}
+	ctx.games.gi = gi;
+	ctx.games.gamecount = gamecount;
+
+	// Set the default game to the game that's currently set
+	// in the configuration.
+	u32 i;
+	for (i = 0; i < gamecount; ++i)
+	{
+		if (strcasecmp(strchr(gi[i].Path,':')+1, ncfg->GamePath) == 0)
+		{
+			if (i >= ctx.games.listMax) {
+				// Need to adjust the scroll position.
+				ctx.games.posX    = ctx.games.listMax - 1;
+				ctx.games.scrollX = i - ctx.games.listMax + 1;
+			} else {
+				// Game is on the first page.
+				// No scroll position adjustment is required.
+				ctx.games.posX = i;
+			}
+			break;
+		}
+	}
+
+	while(1)
+	{
+		VIDEO_WaitVSync();
+		FPAD_Update();
+
+		if( FPAD_Start(1) )
+		{
+			// Go back to the Settings menu.
+			ctx.selected = false;
+			break;
+		}
+
+		if( FPAD_Cancel(0) )
+		{
+			// Switch menu modes.
+			ctx.menuMode = !ctx.menuMode;
+			memset(&ctx.held, 0, sizeof(ctx.held));
+
+			if (ctx.menuMode == 1)
+			{
+				// Reset the settings position.
+				ctx.settings.posX = 0;
+				ctx.settings.settingPart = 0;
+			}
+
+			ctx.redraw = 1;
+		}
+
+		bool ret = false;
+		if (ctx.menuMode == 0) {
+			// Game Select menu.
+			ret = UpdateGameSelectMenu(&ctx);
+		} else {
+			// Settings menu.
+			ret = UpdateSettingsMenu(&ctx);
+		}
+
+		if (ret)
+		{
+			// User has exited the menu.
+			break;
+		}
+
+		if (ctx.redraw)
+		{
+			// Redraw the header.
+			PrintInfo();
+			PrintFormat(DEFAULT_SIZE, BLACK, MENU_POS_X + 430, MENU_POS_Y + 20*0, "Home: Go Back");
+			PrintFormat(DEFAULT_SIZE, BLACK, MENU_POS_X + 430, MENU_POS_Y + 20*1, "A   : %s", ctx.menuMode ? "Modify" : "Select");
+			PrintFormat(DEFAULT_SIZE, BLACK, MENU_POS_X + 430, MENU_POS_Y + 20*2, "B   : %s", ctx.menuMode ? "Game List" : "Settings ");
+			if (ctx.menuMode)
+			{
+				PrintFormat(DEFAULT_SIZE, BLACK, MENU_POS_X + 430, MENU_POS_Y + 20*3, "X/1 : Update");
+			}
+
+			if (ctx.menuMode == 0 ||
+			    (ctx.menuMode == 1 && devState == DEV_OK))
+			{
+				// FIXME: If devState != DEV_OK,
+				// the device info overlaps with the settings menu.
+				PrintDevInfo();
+			}
+
+			// Render the screen.
+			GRRLIB_Render();
+			Screenshot();
+			ClearScreen();
+			ctx.redraw = false;
+		}
+	}
+
+	// Save the selected game to the configuration.
+	u32 SelectedGame = ctx.games.posX + ctx.games.scrollX;
+	const char* StartChar = gi[SelectedGame].Path + 3;
+	if (StartChar[0] == ':') {
+		StartChar++;
+	}
+	strncpy(ncfg->GamePath, StartChar, sizeof(ncfg->GamePath));
+	memcpy(&(ncfg->GameID), gi[SelectedGame].ID, 4);
+	DCFlushRange((void*)ncfg, sizeof(NIN_CFG));
+
+	// Free allocated memory in the game list.
+	for (i = 0; i < gamecount; ++i)
+	{
+		if (gi[i].Flags & GIFLAG_NAME_ALLOC)
+			free(gi[i].Name);
+		free(gi[i].Path);
+	}
+
+	if (!ctx.selected)
+	{
+		// No game selected.
+		return 0;
+	}
+
+	// Game is selected.
+	// TODO: Return an enum.
+	return (ctx.saveSettings ? 3 : 1);
+}
+
+/**
+ * Select the source device and game.
+ * @return TRUE to save settings; FALSE if no settings have been changed.
+ */
+bool SelectDevAndGame(void)
+{
+	// Select the source device. (SD or USB)
+	bool SaveSettings = false;
+	bool redraw = true;	// Need to draw the menu the first time.
+	while (1)
+	{
+		VIDEO_WaitVSync();
+		FPAD_Update();
+
+		if (redraw)
+		{
+			UseSD = (ncfg->Config & NIN_CFG_USB) == 0;
+			PrintInfo();
+			PrintFormat(DEFAULT_SIZE, BLACK, MENU_POS_X + 430, MENU_POS_Y + 20*0, "Home: Exit");
+			PrintFormat(DEFAULT_SIZE, BLACK, MENU_POS_X + 430, MENU_POS_Y + 20*1, "A   : Select");
+			PrintFormat(DEFAULT_SIZE, BLACK, MENU_POS_X + 53 * 6 - 8, MENU_POS_Y + 20 * 6, UseSD ? ARROW_LEFT : "");
+			PrintFormat(DEFAULT_SIZE, BLACK, MENU_POS_X + 53 * 6 - 8, MENU_POS_Y + 20 * 7, UseSD ? "" : ARROW_LEFT);
+			PrintFormat(DEFAULT_SIZE, BLACK, MENU_POS_X + 47 * 6 - 8, MENU_POS_Y + 20 * 6, " SD  ");
+			PrintFormat(DEFAULT_SIZE, BLACK, MENU_POS_X + 47 * 6 - 8, MENU_POS_Y + 20 * 7, "USB  ");
+			redraw = false;
+
+			// Render the screen here to prevent a blank frame
+			// when returning from SelectGame().
+			GRRLIB_Render();
+			ClearScreen();
+		}
+
+		if (FPAD_OK(0))
+		{
+			// Select a game from the specified device.
+			int ret = SelectGame();
+			if (ret & 2) SaveSettings = true;
+			if (ret & 1) break;
+			redraw = true;
+		}
+		else if (FPAD_Start(0))
+		{
+			ShowMessageScreenAndExit("Returning to loader...", 0);
+		}
+		else if (FPAD_Down(0))
+		{
+			ncfg->Config = ncfg->Config | NIN_CFG_USB;
+			redraw = true;
+		}
+		else if (FPAD_Up(0))
+		{
+			ncfg->Config = ncfg->Config & ~NIN_CFG_USB;
+			redraw = true;
+		}
+	}
+
+	return SaveSettings;
+}
+
+/**
+ * Show a single message screen.
+ * @param msg Message.
+ */
+void ShowMessageScreen(const char *msg)
+{
+	const int len = strlen(msg);
+	const int x = (640 - (len*10)) / 2;
+
+	ClearScreen();
+	PrintInfo();
+	PrintFormat(DEFAULT_SIZE, BLACK, x, 232, "%s", msg);
+	GRRLIB_Render();
+	ClearScreen();
+}
+
+/**
+ * Show a single message screen and then exit to loader..
+ * @param msg Message.
+ * @param ret Return value. If non-zero, text will be printed in red.
+ */
+void ShowMessageScreenAndExit(const char *msg, int ret)
+{
+	const int len = strlen(msg);
+	const int x = (640 - (len*10)) / 2;
+	const u32 color = (ret == 0 ? BLACK : MAROON);
+
+	ClearScreen();
+	PrintInfo();
+	PrintFormat(DEFAULT_SIZE, color, x, 232, "%s", msg);
+	ExitToLoader(ret);
+}
+
+/**
+ * Print Nintendont version and system hardware information.
+ */
+void PrintInfo(void)
+{
+#ifdef NIN_SPECIAL_VERSION
+	// "Special" version with customizations. (Not mainline!)
+	PrintFormat(DEFAULT_SIZE, BLACK, MENU_POS_X, MENU_POS_Y + 20*0, "Nintendont Loader v%u.%u" NIN_SPECIAL_VERSION " (%s)",
+		    NIN_VERSION>>16, NIN_VERSION&0xFFFF, IsWiiU() ? "Wii U" : "Wii");
+#else
+	PrintFormat(DEFAULT_SIZE, BLACK, MENU_POS_X, MENU_POS_Y + 20*0, "Nintendont Loader v%u.%u (%s)",
+		    NIN_VERSION>>16, NIN_VERSION&0xFFFF, IsWiiU() ? "Wii U" : "Wii");
+#endif
+	PrintFormat(DEFAULT_SIZE, BLACK, MENU_POS_X, MENU_POS_Y + 20*1, "Built   : " __DATE__ " " __TIME__);
+	PrintFormat(DEFAULT_SIZE, BLACK, MENU_POS_X, MENU_POS_Y + 20*2, "Firmware: %u.%u.%u",
+		    *(vu16*)0x80003140, *(vu8*)0x80003142, *(vu8*)0x80003143);
+}
+
+/**
+ * Print information about the selected device.
+ */
+static void PrintDevInfo(void)
+{
+	// Device type.
+	const char *s_devType = (UseSD ? "SD" : "USB");
+
+	// Device state.
+	// NOTE: If this is showing a message, the game list
+	// will be moved down by 1 row, which usually isn't
+	// a problem, since it will either be empty or showing
+	// "Boot GC Disc in Drive".
+	switch (devState) {
+		case DEV_NO_OPEN:
+			PrintFormat(DEFAULT_SIZE, MAROON, MENU_POS_X, MENU_POS_Y + 20*4,
+				"WARNING: %s FAT device could not be opened.", s_devType);
+			break;
+		case DEV_NO_GAMES:
+			PrintFormat(DEFAULT_SIZE, MAROON, MENU_POS_X, MENU_POS_Y + 20*4,
+				"WARNING: %s:/games/ was not found.", GetRootDevice());
+			break;
+		default:
+			break;
+	}
+}
+
+void ReconfigVideo(GXRModeObj *vidmode)
+{
+	if(ncfg->VideoScale >= 40 && ncfg->VideoScale <= 120)
+		vidmode->viWidth = ncfg->VideoScale + 600;
+	else
+		vidmode->viWidth = 640;
+	vidmode->viXOrigin = (720 - vidmode->viWidth) / 2;
+
+	if(ncfg->VideoOffset >= -20 && ncfg->VideoOffset <= 20)
+	{
+		if((vidmode->viXOrigin + ncfg->VideoOffset) < 0)
+			vidmode->viXOrigin = 0;
+		else if((vidmode->viXOrigin + ncfg->VideoOffset) > 80)
+			vidmode->viXOrigin = 80;
+		else
+			vidmode->viXOrigin += ncfg->VideoOffset;
+	}
+	VIDEO_Configure(vidmode);
+}
+
+/**
+ * Print a LoadKernel() error message.
+ *
+ * This function does NOT force a return to loader;
+ * that must be handled by the caller.
+ * Caller must also call UpdateScreen().
+ *
+ * @param iosErr IOS loading error ID.
+ * @param err Return value from the IOS function.
+ */
+void PrintLoadKernelError(LoadKernelError_t iosErr, s32 err)
+{
+	ClearScreen();
+	PrintInfo();
+	PrintFormat(DEFAULT_SIZE, MAROON, MENU_POS_X, MENU_POS_Y + 20*4, "Failed to load IOS58 from NAND:");
+
+	switch (iosErr)
+	{
+		case LKERR_UNKNOWN:
+		default:
+			// TODO: Add descriptions of more LoadKernel() errors.
+			PrintFormat(DEFAULT_SIZE, MAROON, MENU_POS_X, MENU_POS_Y + 20*5, "LoadKernel() error %d occurred, returning %d.", iosErr, err);
+			break;
+
+		case LKERR_ES_GetStoredTMDSize:
+			PrintFormat(DEFAULT_SIZE, MAROON, MENU_POS_X, MENU_POS_Y + 20*5, "ES_GetStoredTMDSize() returned %d.", err);
+			PrintFormat(DEFAULT_SIZE, MAROON, MENU_POS_X, MENU_POS_Y + 20*7, "This usually means IOS58 is not installed.");
+			if (IsWiiU())
+			{
+				// No IOS58 on Wii U should never happen...
+				PrintFormat(DEFAULT_SIZE, MAROON, MENU_POS_X, MENU_POS_Y + 20*9, "WARNING: On Wii U, a missing IOS58 may indicate");
+				PrintFormat(DEFAULT_SIZE, MAROON, MENU_POS_X, MENU_POS_Y + 20*10, "something is seriously wrong with the vWii setup.");
+			}
+			else
+			{
+				// TODO: Check if we're using System 4.3.
+				PrintFormat(DEFAULT_SIZE, MAROON, MENU_POS_X, MENU_POS_Y + 20*9, "Please update to Wii System 4.3 and try running");
+				PrintFormat(DEFAULT_SIZE, MAROON, MENU_POS_X, MENU_POS_Y + 20*10, "Nintendont again.");
+			}
+			break;
+
+		case LKERR_TMD_malloc:
+			PrintFormat(DEFAULT_SIZE, MAROON, MENU_POS_X, MENU_POS_Y + 20*5, "Unable to allocate memory for the IOS58 TMD.");
+			break;
+
+		case LKERR_ES_GetStoredTMD:
+			PrintFormat(DEFAULT_SIZE, MAROON, MENU_POS_X, MENU_POS_Y + 20*5, "ES_GetStoredTMD() returned %d.", err);
+			PrintFormat(DEFAULT_SIZE, MAROON, MENU_POS_X, MENU_POS_Y + 20*7, "WARNING: IOS58 may be corrupted.");
+			break;
+
+		case LKERR_IOS_Open_shared1_content_map:
+			PrintFormat(DEFAULT_SIZE, MAROON, MENU_POS_X, MENU_POS_Y + 20*5, "IOS_Open(\"/shared1/content.map\") returned %d.", err);
+			PrintFormat(DEFAULT_SIZE, MAROON, MENU_POS_X, MENU_POS_Y + 20*7, "This usually means Nintendont was not started with");
+			PrintFormat(DEFAULT_SIZE, MAROON, MENU_POS_X, MENU_POS_Y + 20*8, "AHB access permissions.");
+			// FIXME: Create meta.xml if it isn't there?
+			PrintFormat(DEFAULT_SIZE, MAROON, MENU_POS_X, MENU_POS_Y + 20*10, "Please ensure that meta.xml is present in your Nintendont");
+			PrintFormat(DEFAULT_SIZE, MAROON, MENU_POS_X, MENU_POS_Y + 20*11, "application directory and that it contains a line");
+			PrintFormat(DEFAULT_SIZE, MAROON, MENU_POS_X, MENU_POS_Y + 20*12, "with the tag <ahb_access/> .");
+			break;
+
+		case LKERR_IOS_Open_IOS58_kernel:
+			PrintFormat(DEFAULT_SIZE, MAROON, MENU_POS_X, MENU_POS_Y + 20*5, "IOS_Open(IOS58 kernel) returned %d.", err);
+			PrintFormat(DEFAULT_SIZE, MAROON, MENU_POS_X, MENU_POS_Y + 20*7, "WARNING: IOS58 may be corrupted.");
+			break;
+
+		case LKERR_IOS_Read_IOS58_kernel:
+			PrintFormat(DEFAULT_SIZE, MAROON, MENU_POS_X, MENU_POS_Y + 20*5, "IOS_Read(IOS58 kernel) returned %d.", err);
+			PrintFormat(DEFAULT_SIZE, MAROON, MENU_POS_X, MENU_POS_Y + 20*7, "WARNING: IOS58 may be corrupted.");
+			break;
+	}
+}