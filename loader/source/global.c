/*

Nintendont (Loader) - Playing Gamecubes in Wii mode on a Wii U

Copyright (C) 2013  crediar

This program is free software; you can redistribute it and/or
modify it under the terms of the GNU General Public License
as published by the Free Software Foundation version 2.

This program is distributed in the hope that it will be useful,
but WITHOUT ANY WARRANTY; without even the implied warranty of
MERCHANTABILITY or FITNESS FOR A PARTICULAR PURPOSE.  See the
GNU General Public License for more details.

You should have received a copy of the GNU General Public License
along with this program; if not, write to the Free Software
Foundation, Inc., 51 Franklin Street, Fifth Floor, Boston, MA  02110-1301, USA.

*/

#include <gccore.h>
#include <ogc/audio.h>
#include <ogc/consol.h>
#include <ogc/dsp.h>
#include <ogc/es.h>
#include <ogc/gx_struct.h>
#include <ogc/lwp_threads.h>
#include <ogc/system.h>
#include <ogc/video.h>
#include <ogc/wiilaunch.h>
#include <stdio.h>
#include <unistd.h>

#include "ff_utf8.h"
#include "diskio.h"

#include "Config.h"
#include "exi.h"
#include "global.h"
#include "font_zip.h"
#include "dip.h"
#include "unzip/unzip.h"

// Background image.
#include "background_png.h"

GRRLIB_ttfFont *myFont;
GRRLIB_texImg *background;
GRRLIB_texImg *screen_buffer;
static bool bg_isWidescreen = false;
static float bg_xScale = 1.0f;
static int bg_xPos = 0;

u32 POffset;

NIN_CFG* ncfg = (NIN_CFG*)0x93002900;
bool UseSD;

const char* const GetRootDevice()
{
	static const char* const SdStr = "sd";
	static const char* const UsbStr = "usb";
	if (UseSD)
		return SdStr;
	else
		return UsbStr;
}
void RAMInit(void)
{
	__asm("lis 3, 0x8390\n\
		  mtspr 0x3F3, 3");

	__asm("mfspr 3, 1008");
	__asm("ori 3, 3, 0x200");
	__asm("mtspr 1008, 3");

	__asm("mtfsb1    4*cr7+gt");

	memset( (void*)0x80000000, 0, 0x100 );
	memset( (void*)0x80003000, 0, 0x100 );
	//memset( (void*)0x80003F00, 0, 0x11FC100 );
	memset( (void*)0x81340000, 0, 0x3C );

	__asm("	isync\n\
	li      4, 0 \n\
	mtspr   541, 4\n\
	mtspr   540, 4 \n\
	mtspr   543, 4\n\
	mtspr   542, 4\n\
	mtspr   531, 4\n\
	mtspr   530, 4\n\
	mtspr   533, 4\n\
	mtspr   532, 4\n\
	mtspr   535, 4\n\
	mtspr   534, 4\n\
	isync");
	
	*(vu32*)0x80000028 = 0x01800000;
	*(vu32*)0x8000002C = 0;

	*(vu32*)0x8000002C = *(vu32*)0xCC00302C >> 28;		// console type
	*(vu32*)0x80000038 = 0x01800000;
	*(vu32*)0x800000F0 = 0x01800000;
	*(vu32*)0x800000EC = 0x81800000;
	
	*(vu32*)0x80003100 = 0x01800000;	//Physical MEM1 size 
	*(vu32*)0x80003104 = 0x01800000;	//Simulated MEM1 size 
	*(vu32*)0x80003108 = 0x01800000;
	*(vu32*)0x8000310C = 0;
	*(vu32*)0x80003110 = 0;
	*(vu32*)0x80003114 = 0;
	*(vu32*)0x80003118 = 0;				//Physical MEM2 size 
	*(vu32*)0x8000311C = 0;				//Simulated MEM2 size 
	*(vu32*)0x80003120 = 0;
	*(vu32*)0x80003124 = 0x0000FFFF;
	*(vu32*)0x80003128 = 0;
	*(vu32*)0x80003130 = 0x0000FFFF;	//IOS Heap Range 
	*(vu32*)0x80003134 = 0;
	*(vu32*)0x80003138 = 0x11;			//Hollywood Version 
	*(vu32*)0x8000313C = 0;

	*(vu32*)0x800030CC = 0;
	*(vu32*)0x800030C8 = 0;
	*(vu32*)0x800030D0 = 0;
	*(vu32*)0x800030C4 = 0;
	*(vu32*)0x800030C8 = 0;
	*(vu32*)0x800030D8 = 0;	
	*(vu32*)0x8000315C = 0x81;

//	__asm("lis 3, 0x8000\n");

	*(vu16*)0xCC00501A = 156;

	//*(vu32*)0xCC006400 = 0x340;

	*(vu32*)0x800030CC = 0;
	*(vu32*)0x800030C8 = 0;
	*(vu32*)0x800030D0 = 0;

//	memset( (void*)0x80003040, 0, 0x80 );

	*(vu32*)0x800030C4 = 0;
	*(vu32*)0x800030C8 = 0;

	//*(vu32*)0xCC003004 = 0xF0;
	//*(vu32*)0xCD000034 = 0x4000;

	*(vu32*)0x800030D8 = 0;
	
	*(vu32*)0x8000315C = 0x81;
}

void unzip_data(const void *input, const u32 input_size, 
	void **output, u32 *output_size)
{
	char filepath[20]; //statically linked zip file
	snprintf(filepath,20,"%x+%x",(u32)input,input_size);
	unzFile uf = unzOpen(filepath); //opens zip in memory
	unzOpenCurrentFile(uf); //current file is the only file
	unz_file_info file_info; //get file info for uncompressed size
	unzGetCurrentFileInfo(uf,&file_info,NULL,0,NULL,0,NULL,0);
	*output_size = file_info.uncompressed_size; //set output size
	*output = malloc(*output_size); //allocate the required size
	unzReadCurrentFile(uf,*output,*output_size); //read it all
	unzCloseCurrentFile(uf); //done reading out the only file
	unzClose(uf); //close our static archive, all done!
}

static void *font_ttf = NULL;
static u32 font_ttf_size = 0;

<<<<<<< HEAD
/**
 * Initialize the loader.
 * This also loads the background image.
 */
void Initialise(void)
=======
void Initialise(bool autoboot)
>>>>>>> 2260400b
{
	int i;
	AUDIO_Init(NULL);
	DSP_Init();
	AUDIO_StopDMA();
	AUDIO_RegisterDMACallback(NULL);
	CheckForGecko();
	gprintf("GRRLIB_Init = %i\r\n", GRRLIB_Init());
	unzip_data(font_zip, font_zip_size, &font_ttf, &font_ttf_size);
	gprintf("Decompressed font.ttf with %i bytes\r\n", font_ttf_size);
	myFont = GRRLIB_LoadTTF(font_ttf, font_ttf_size);
	background = GRRLIB_LoadTexturePNG(background_png);
	screen_buffer = GRRLIB_CreateEmptyTexture(rmode->fbWidth, rmode->efbHeight);
<<<<<<< HEAD

	// Calculate the background image scale.
	bg_isWidescreen = (CONF_GetAspectRatio() == CONF_ASPECT_16_9);
	if (bg_isWidescreen)
	{
		// Widescreen. 0.75x scaling, 80px offset.
		bg_xScale = 0.75f;
		bg_xPos = 80;
	}
	else
	{
		// Standard screen. 1.0x scaling, 0px offset.
		bg_xScale = 1.0f;
		bg_xPos = 0;
	}

	for (i=0; i<255; i +=5) // Fade background image in from black screen
	{
		if (bg_isWidescreen)
		{
			// Clear the sides.
			GRRLIB_Rectangle(0, 0, 80, 480, RGBA(222, 223, 224, i), true);
			GRRLIB_Rectangle(80+480, 0, 80, 480, RGBA(222, 223, 224, i), true);
		}
		GRRLIB_DrawImg(bg_xPos, 0, background, 0, bg_xScale, 1, RGBA(255, 255, 255, i)); // Opacity increases as i does
		GRRLIB_Render();
=======
	if(autoboot == false)
	{
		for (i=0; i<255; i +=5) // Fade background image in from black screen
		{
			GRRLIB_DrawImg(0, 0, background, 0, 1, 1, RGBA(255, 255, 255, i)); // Opacity increases as i does
			GRRLIB_Render();
		}
		ClearScreen();
>>>>>>> 2260400b
	}
	gprintf("Initialize Finished\r\n");
}

static void (*stub)() = (void*)0x80001800;
inline void DrawBuffer(void) {
	GRRLIB_DrawImg(0, 0, screen_buffer, 0, 1, 1, 0xFFFFFFFF);
}

inline void UpdateScreen(void) {
	GRRLIB_Screen2Texture(0, 0, screen_buffer, GX_FALSE);
	GRRLIB_Render();
	DrawBuffer();
}

raw_irq_handler_t BeforeIOSReload()
{
	__STM_Close();

	write32(0x80003140, 0);
	__MaskIrq(IRQ_PI_ACR);
	return IRQ_Free(IRQ_PI_ACR);
}
extern void udelay(u32 us);
void AfterIOSReload(raw_irq_handler_t handle, u32 rev)
{
	while((read32(0x80003140)) != rev)
		udelay(1000);

	u32 counter;
	for (counter = 0; !(read32(0x0d000004) & 2); counter++)
	{
		udelay(1000);
		if (counter >= 40000)
			break;
	}
	IRQ_Request(IRQ_PI_ACR, handle, NULL);
	__UnmaskIrq(IRQ_PI_ACR);
	__IPC_Reinitialize();

	__STM_Init();
}

/**
 * Exit Nintendont and return to the loader.
 * @param ret Exit code.
 */
void ExitToLoader(int ret)
{
	extern vu32 KernelLoaded, FoundVersion;

	UpdateScreen();
	UpdateScreen(); // Triple render to ensure it gets seen
	GRRLIB_Render();
	gprintf("Exiting Nintendont...\r\n");
	sleep(3);
	GRRLIB_FreeTexture(background);
	GRRLIB_FreeTexture(screen_buffer);
	GRRLIB_FreeTTF(myFont);
	GRRLIB_Exit();
	CloseDevices();
	if(KernelLoaded)
	{
		raw_irq_handler_t irq_handler = BeforeIOSReload();
		*(vu32*)0xD3003420 = 0x1DEA; //Kernel Reset
		AfterIOSReload(irq_handler, FoundVersion);
	}
	memset( (void*)0x92f00000, 0, 0x100000 );
	DCFlushRange( (void*)0x92f00000, 0x100000 );
	if(*(vu32*)0x80001804 == 0x53545542 && *(vu32*)0x80001808 == 0x48415858) //stubhaxx
	{
		VIDEO_SetBlack(TRUE);
		VIDEO_Flush();
		VIDEO_WaitVSync();
		__lwp_thread_stopmultitasking(stub);
	}
	SYS_ResetSystem(SYS_RETURNTOMENU, 0, 0);
	exit(ret);
}

/**
 * Load the configuration file from the root device.
 * @return True if loaded successfully; false if not.
 */
bool LoadNinCFG(void)
{
	bool ConfigLoaded = true;
	FIL cfg;
	if (f_open_char(&cfg, "/nincfg.bin", FA_READ|FA_OPEN_EXISTING) != FR_OK)
		return false;

	// Read the configuration file into memory.
	UINT BytesRead;
	f_read(&cfg, ncfg, sizeof(NIN_CFG), &BytesRead);
	f_close(&cfg);

	switch( ncfg->Version ) {
		case 2:
			if (BytesRead != 540)
				ConfigLoaded = false;
			break;

		default:
			if (BytesRead != sizeof(NIN_CFG))
				ConfigLoaded = false;
			break;
	}

	if (ncfg->Magicbytes != 0x01070CF6)
		ConfigLoaded = false;

	UpdateNinCFG();

	if (ncfg->Version != NIN_CFG_VERSION)
		ConfigLoaded = false;

	if (ncfg->MaxPads > NIN_CFG_MAXPAD)
		ConfigLoaded = false;

	if (ncfg->MaxPads < 0)
		ConfigLoaded = false;

	return ConfigLoaded;
}

inline void ClearScreen()
{
	if (bg_isWidescreen)
	{
		// Clear the sides.
		GRRLIB_Rectangle(0, 0, 80, 480, RGBA(222, 223, 224, 255), true);
		GRRLIB_Rectangle(80+480, 0, 80, 480, RGBA(222, 223, 224, 255), true);
	}
	GRRLIB_DrawImg(bg_xPos, 0, background, 0, bg_xScale, 1, RGBA(255, 255, 255, 255));
}

static inline char ascii(char s)
{
	if (s < 0x20) return '.';
	else if (s > 0x7E) return '.';
	return s;
}

void hexdump(void *d, int len)
{
	if( d == (void*)NULL )
		return;

	u8 *data;
	int i, off;
	data = (u8*)d;

	for (off=0; off<len; off += 16)
	{
		gprintf("%08x  ",off);

		for(i=0; i<16; i++)
			if((i+off)>=len)
				gprintf("   ");
			else
				gprintf("%02x ",data[off+i]);

		gprintf(" ");

		for(i=0; i<16; i++)
			if((i+off)>=len)
				gprintf(" ");
			else
				gprintf("%c",ascii(data[off+i]));

		gprintf("\r\n");
	}
}
bool IsGCGame(u8 *Buffer)
{
	u32 AMB1 = *(vu32*)(Buffer+0x4);
	u32 GCMagic = *(vu32*)(Buffer+0x1C);
	return (AMB1 == 0x414D4231 || GCMagic == 0xC2339F3D);
}

void UpdateNinCFG()
{
	if (ncfg->Version == 2)
	{	//251 blocks, used to be there
		ncfg->Unused = 0x2;
		ncfg->Version = 3;
	}
	if (ncfg->Version == 3)
	{	//new memcard setting space
		ncfg->MemCardBlocks = ncfg->Unused;
		ncfg->VideoScale = 0;
		ncfg->VideoOffset = 0;
		ncfg->Version = 4;
	}
	if (ncfg->Version == 4)
	{	//Option got changed so not confuse it
		ncfg->Config &= ~NIN_CFG_HID;
		ncfg->Version = 5;
	}
	if (ncfg->Version == 5)
	{	//New Video Mode option
		ncfg->VideoMode &= ~NIN_VID_PATCH_PAL50;
		ncfg->Version = 6;
	}
	if (ncfg->Version == 6)
	{	//New flag, disabled by default
		ncfg->Config &= ~NIN_CFG_ARCADE_MODE;
		ncfg->Version = 7;
	}
}

int CreateNewFile(const char *Path, u32 size)
{
	FIL f;

	// Check if the file already exists.
	if (f_open_char(&f, Path, FA_READ|FA_OPEN_EXISTING) == FR_OK)
	{	//create ONLY new files
		f_close(&f);
		return -1;
	}

	if (f_open_char(&f, Path, FA_WRITE|FA_CREATE_NEW) != FR_OK)
	{
		gprintf("Failed to create %s!\r\n", Path);
		return -2;
	}

	// Allocate a temporary buffer.
	void *buf = calloc(size, 1);
	if(buf == NULL)
	{
		gprintf("Failed to allocate %u bytes!\r\n", size);
		return -3;
	}

	// Write the temporary buffer to disk.
	UINT wrote;
	f_write(&f, buf, size, &wrote);
	f_close(&f);
	free(buf);
	gprintf("Created %s with %u bytes!\r\n", Path, wrote);
	return 0;
}

/** Device mount/unmount. **/
// 0 == SD, 1 == USB
FATFS *devices[2];

// Device initialization data.
typedef struct _devInitInfo_t
{
	const WCHAR devNameFF[8];
	const char devNameDisplay[4];

	// Maximum init timeout, in seconds.
	// (0 = only try once)
	int timeout;
} devInitInfo_t;

static const devInitInfo_t devInitInfo[2] =
{
	{{'s', 'd', ':', 0}, "SD", 0},
	{{'u', 's', 'b', ':', 0}, "USB", 10}
};

/**
 * Initialize and mount a device.
 * @param pdrv Device number.
 * @return Mount point (WCHAR), or NULL on error.
 */
const WCHAR *MountDevice(BYTE pdrv)
{
	if (pdrv < DEV_SD || pdrv > DEV_USB)
		return NULL;

	// Attempt to initialize this device
	// TODO: Do initialization asynchronously.
	if (devInitInfo[pdrv].timeout > 0)
	{
		// Attempt multiple inits within a timeout period.
		time_t timeout = time(NULL);
		while (time(NULL) - timeout < devInitInfo[pdrv].timeout)
		{
			if (disk_initialize(pdrv) == 0)
				break;
			usleep(50000);
		}
	}
	else
	{
		// Only attempt a single init.
		disk_initialize(pdrv);
	}

	if (disk_status(pdrv) == 0)
	{
		// Device initialized.
		devices[pdrv] = (FATFS*)memalign(32, sizeof(FATFS));
		if (f_mount(devices[pdrv], devInitInfo[pdrv].devNameFF, 1) == FR_OK)
		{
			gprintf("Mounted %s!\n", devInitInfo[pdrv].devNameDisplay);
		}
		else
		{
			// Could not mount the filesystem.
			free(devices[pdrv]);
			devices[pdrv] = NULL;
		}
	}

	return (devices[pdrv] ? devInitInfo[pdrv].devNameFF : NULL);
}

/**
 * Unmount and shut down a device.
 * @param pdrv Device number.
 * @return 0 on success or if the drive was already shut down; non-zero on error.
 */
int UnmountDevice(BYTE pdrv)
{
	if (pdrv < DEV_SD || pdrv > DEV_USB)
		return -1;

	// FIXME: Close the log file if it's on this device?

	// Check if the device is mounted.
	if (devices[pdrv] != NULL)
	{
		// Unmount the device.
		f_mount(NULL, devInitInfo[pdrv].devNameFF, 1);
		// Free the FatFS object.
		free(devices[pdrv]);
		devices[pdrv] = 0;
	}

	// Shut down the device driver.
	disk_shutdown(pdrv);
	return 0;
}

/**
 * Shut down all devices.
 * This also closes the log file.
 */
void CloseDevices(void)
{
	int i;

	closeLog();
	for (i = DEV_SD; i <= DEV_USB; i++)
	{
		UnmountDevice(i);
	}
}

/**
 * Does a filename have a supported file extension?
 * @return True if it does; false if it doesn't.
 */
bool IsSupportedFileExt(const char *filename)
{
	size_t len = strlen(filename);
	if (len >= 5 && filename[len-4] == '.')
	{
		const int extpos = len-3;
		if (!strcasecmp(&filename[extpos], "gcm") ||
		    !strcasecmp(&filename[extpos], "iso") ||
		    !strcasecmp(&filename[extpos], "cso"))
		{
			// File extension is supported.
			return true;
		}
	}
	else if (len >= 6 && filename[len-5] == '.')
	{
		const int extpos = len-4;
		if (!strcasecmp(&filename[extpos], "ciso"))
		{
			// File extension is supported.
			return true;
		}
	}

	// File extension is NOT supported.
	return false;
}

/**
 * Check if an ID6 is a known multi-game disc.
 * @param id6 ID6. (must be 6 bytes)
 * @return True if this is a known multi-game disc; false if not.
 */
bool IsMultiGameDisc(const char *id6)
{
	// Reference: https://gbatemp.net/threads/wit-wiimms-iso-tools-gamecube-disc-support.251630/#post-3088119
	// NOTE: GCOx52 is "Call of Duty: Finest Hour".
	if (!memcmp(id6, "GCO", 3) && id6[4]=='D' && id6[5]=='V')
	{
		// GCOxDV(D5) or GCOxDV(D9).
		return true;
	}

	// Check for older IDs.
	static const char multi_game_ids[3][8] = {"COBRAM", "GGCOSD", "RGCOSD"};
	u32 i;
	for (i = 0; i < 3; i++)
	{
		if (!memcmp(id6, multi_game_ids[i], 6))
		{
			// Found a multi-game disc.
			return true;
		}
	}

	// Not a multi-game disc.
	return false;
}
<|MERGE_RESOLUTION|>--- conflicted
+++ resolved
@@ -1,649 +1,639 @@
-/*
-
-Nintendont (Loader) - Playing Gamecubes in Wii mode on a Wii U
-
-Copyright (C) 2013  crediar
-
-This program is free software; you can redistribute it and/or
-modify it under the terms of the GNU General Public License
-as published by the Free Software Foundation version 2.
-
-This program is distributed in the hope that it will be useful,
-but WITHOUT ANY WARRANTY; without even the implied warranty of
-MERCHANTABILITY or FITNESS FOR A PARTICULAR PURPOSE.  See the
-GNU General Public License for more details.
-
-You should have received a copy of the GNU General Public License
-along with this program; if not, write to the Free Software
-Foundation, Inc., 51 Franklin Street, Fifth Floor, Boston, MA  02110-1301, USA.
-
-*/
-
-#include <gccore.h>
-#include <ogc/audio.h>
-#include <ogc/consol.h>
-#include <ogc/dsp.h>
-#include <ogc/es.h>
-#include <ogc/gx_struct.h>
-#include <ogc/lwp_threads.h>
-#include <ogc/system.h>
-#include <ogc/video.h>
-#include <ogc/wiilaunch.h>
-#include <stdio.h>
-#include <unistd.h>
-
-#include "ff_utf8.h"
-#include "diskio.h"
-
-#include "Config.h"
-#include "exi.h"
-#include "global.h"
-#include "font_zip.h"
-#include "dip.h"
-#include "unzip/unzip.h"
-
-// Background image.
-#include "background_png.h"
-
-GRRLIB_ttfFont *myFont;
-GRRLIB_texImg *background;
-GRRLIB_texImg *screen_buffer;
-static bool bg_isWidescreen = false;
-static float bg_xScale = 1.0f;
-static int bg_xPos = 0;
-
-u32 POffset;
-
-NIN_CFG* ncfg = (NIN_CFG*)0x93002900;
-bool UseSD;
-
-const char* const GetRootDevice()
-{
-	static const char* const SdStr = "sd";
-	static const char* const UsbStr = "usb";
-	if (UseSD)
-		return SdStr;
-	else
-		return UsbStr;
-}
-void RAMInit(void)
-{
-	__asm("lis 3, 0x8390\n\
-		  mtspr 0x3F3, 3");
-
-	__asm("mfspr 3, 1008");
-	__asm("ori 3, 3, 0x200");
-	__asm("mtspr 1008, 3");
-
-	__asm("mtfsb1    4*cr7+gt");
-
-	memset( (void*)0x80000000, 0, 0x100 );
-	memset( (void*)0x80003000, 0, 0x100 );
-	//memset( (void*)0x80003F00, 0, 0x11FC100 );
-	memset( (void*)0x81340000, 0, 0x3C );
-
-	__asm("	isync\n\
-	li      4, 0 \n\
-	mtspr   541, 4\n\
-	mtspr   540, 4 \n\
-	mtspr   543, 4\n\
-	mtspr   542, 4\n\
-	mtspr   531, 4\n\
-	mtspr   530, 4\n\
-	mtspr   533, 4\n\
-	mtspr   532, 4\n\
-	mtspr   535, 4\n\
-	mtspr   534, 4\n\
-	isync");
-	
-	*(vu32*)0x80000028 = 0x01800000;
-	*(vu32*)0x8000002C = 0;
-
-	*(vu32*)0x8000002C = *(vu32*)0xCC00302C >> 28;		// console type
-	*(vu32*)0x80000038 = 0x01800000;
-	*(vu32*)0x800000F0 = 0x01800000;
-	*(vu32*)0x800000EC = 0x81800000;
-	
-	*(vu32*)0x80003100 = 0x01800000;	//Physical MEM1 size 
-	*(vu32*)0x80003104 = 0x01800000;	//Simulated MEM1 size 
-	*(vu32*)0x80003108 = 0x01800000;
-	*(vu32*)0x8000310C = 0;
-	*(vu32*)0x80003110 = 0;
-	*(vu32*)0x80003114 = 0;
-	*(vu32*)0x80003118 = 0;				//Physical MEM2 size 
-	*(vu32*)0x8000311C = 0;				//Simulated MEM2 size 
-	*(vu32*)0x80003120 = 0;
-	*(vu32*)0x80003124 = 0x0000FFFF;
-	*(vu32*)0x80003128 = 0;
-	*(vu32*)0x80003130 = 0x0000FFFF;	//IOS Heap Range 
-	*(vu32*)0x80003134 = 0;
-	*(vu32*)0x80003138 = 0x11;			//Hollywood Version 
-	*(vu32*)0x8000313C = 0;
-
-	*(vu32*)0x800030CC = 0;
-	*(vu32*)0x800030C8 = 0;
-	*(vu32*)0x800030D0 = 0;
-	*(vu32*)0x800030C4 = 0;
-	*(vu32*)0x800030C8 = 0;
-	*(vu32*)0x800030D8 = 0;	
-	*(vu32*)0x8000315C = 0x81;
-
-//	__asm("lis 3, 0x8000\n");
-
-	*(vu16*)0xCC00501A = 156;
-
-	//*(vu32*)0xCC006400 = 0x340;
-
-	*(vu32*)0x800030CC = 0;
-	*(vu32*)0x800030C8 = 0;
-	*(vu32*)0x800030D0 = 0;
-
-//	memset( (void*)0x80003040, 0, 0x80 );
-
-	*(vu32*)0x800030C4 = 0;
-	*(vu32*)0x800030C8 = 0;
-
-	//*(vu32*)0xCC003004 = 0xF0;
-	//*(vu32*)0xCD000034 = 0x4000;
-
-	*(vu32*)0x800030D8 = 0;
-	
-	*(vu32*)0x8000315C = 0x81;
-}
-
-void unzip_data(const void *input, const u32 input_size, 
-	void **output, u32 *output_size)
-{
-	char filepath[20]; //statically linked zip file
-	snprintf(filepath,20,"%x+%x",(u32)input,input_size);
-	unzFile uf = unzOpen(filepath); //opens zip in memory
-	unzOpenCurrentFile(uf); //current file is the only file
-	unz_file_info file_info; //get file info for uncompressed size
-	unzGetCurrentFileInfo(uf,&file_info,NULL,0,NULL,0,NULL,0);
-	*output_size = file_info.uncompressed_size; //set output size
-	*output = malloc(*output_size); //allocate the required size
-	unzReadCurrentFile(uf,*output,*output_size); //read it all
-	unzCloseCurrentFile(uf); //done reading out the only file
-	unzClose(uf); //close our static archive, all done!
-}
-
-static void *font_ttf = NULL;
-static u32 font_ttf_size = 0;
-
-<<<<<<< HEAD
-/**
- * Initialize the loader.
- * This also loads the background image.
- */
-void Initialise(void)
-=======
-void Initialise(bool autoboot)
->>>>>>> 2260400b
-{
-	int i;
-	AUDIO_Init(NULL);
-	DSP_Init();
-	AUDIO_StopDMA();
-	AUDIO_RegisterDMACallback(NULL);
-	CheckForGecko();
-	gprintf("GRRLIB_Init = %i\r\n", GRRLIB_Init());
-	unzip_data(font_zip, font_zip_size, &font_ttf, &font_ttf_size);
-	gprintf("Decompressed font.ttf with %i bytes\r\n", font_ttf_size);
-	myFont = GRRLIB_LoadTTF(font_ttf, font_ttf_size);
-	background = GRRLIB_LoadTexturePNG(background_png);
-	screen_buffer = GRRLIB_CreateEmptyTexture(rmode->fbWidth, rmode->efbHeight);
-<<<<<<< HEAD
-
-	// Calculate the background image scale.
-	bg_isWidescreen = (CONF_GetAspectRatio() == CONF_ASPECT_16_9);
-	if (bg_isWidescreen)
-	{
-		// Widescreen. 0.75x scaling, 80px offset.
-		bg_xScale = 0.75f;
-		bg_xPos = 80;
-	}
-	else
-	{
-		// Standard screen. 1.0x scaling, 0px offset.
-		bg_xScale = 1.0f;
-		bg_xPos = 0;
-	}
-
-	for (i=0; i<255; i +=5) // Fade background image in from black screen
-	{
-		if (bg_isWidescreen)
-		{
-			// Clear the sides.
-			GRRLIB_Rectangle(0, 0, 80, 480, RGBA(222, 223, 224, i), true);
-			GRRLIB_Rectangle(80+480, 0, 80, 480, RGBA(222, 223, 224, i), true);
-		}
-		GRRLIB_DrawImg(bg_xPos, 0, background, 0, bg_xScale, 1, RGBA(255, 255, 255, i)); // Opacity increases as i does
-		GRRLIB_Render();
-=======
-	if(autoboot == false)
-	{
-		for (i=0; i<255; i +=5) // Fade background image in from black screen
-		{
-			GRRLIB_DrawImg(0, 0, background, 0, 1, 1, RGBA(255, 255, 255, i)); // Opacity increases as i does
-			GRRLIB_Render();
-		}
-		ClearScreen();
->>>>>>> 2260400b
-	}
-	gprintf("Initialize Finished\r\n");
-}
-
-static void (*stub)() = (void*)0x80001800;
-inline void DrawBuffer(void) {
-	GRRLIB_DrawImg(0, 0, screen_buffer, 0, 1, 1, 0xFFFFFFFF);
-}
-
-inline void UpdateScreen(void) {
-	GRRLIB_Screen2Texture(0, 0, screen_buffer, GX_FALSE);
-	GRRLIB_Render();
-	DrawBuffer();
-}
-
-raw_irq_handler_t BeforeIOSReload()
-{
-	__STM_Close();
-
-	write32(0x80003140, 0);
-	__MaskIrq(IRQ_PI_ACR);
-	return IRQ_Free(IRQ_PI_ACR);
-}
-extern void udelay(u32 us);
-void AfterIOSReload(raw_irq_handler_t handle, u32 rev)
-{
-	while((read32(0x80003140)) != rev)
-		udelay(1000);
-
-	u32 counter;
-	for (counter = 0; !(read32(0x0d000004) & 2); counter++)
-	{
-		udelay(1000);
-		if (counter >= 40000)
-			break;
-	}
-	IRQ_Request(IRQ_PI_ACR, handle, NULL);
-	__UnmaskIrq(IRQ_PI_ACR);
-	__IPC_Reinitialize();
-
-	__STM_Init();
-}
-
-/**
- * Exit Nintendont and return to the loader.
- * @param ret Exit code.
- */
-void ExitToLoader(int ret)
-{
-	extern vu32 KernelLoaded, FoundVersion;
-
-	UpdateScreen();
-	UpdateScreen(); // Triple render to ensure it gets seen
-	GRRLIB_Render();
-	gprintf("Exiting Nintendont...\r\n");
-	sleep(3);
-	GRRLIB_FreeTexture(background);
-	GRRLIB_FreeTexture(screen_buffer);
-	GRRLIB_FreeTTF(myFont);
-	GRRLIB_Exit();
-	CloseDevices();
-	if(KernelLoaded)
-	{
-		raw_irq_handler_t irq_handler = BeforeIOSReload();
-		*(vu32*)0xD3003420 = 0x1DEA; //Kernel Reset
-		AfterIOSReload(irq_handler, FoundVersion);
-	}
-	memset( (void*)0x92f00000, 0, 0x100000 );
-	DCFlushRange( (void*)0x92f00000, 0x100000 );
-	if(*(vu32*)0x80001804 == 0x53545542 && *(vu32*)0x80001808 == 0x48415858) //stubhaxx
-	{
-		VIDEO_SetBlack(TRUE);
-		VIDEO_Flush();
-		VIDEO_WaitVSync();
-		__lwp_thread_stopmultitasking(stub);
-	}
-	SYS_ResetSystem(SYS_RETURNTOMENU, 0, 0);
-	exit(ret);
-}
-
-/**
- * Load the configuration file from the root device.
- * @return True if loaded successfully; false if not.
- */
-bool LoadNinCFG(void)
-{
-	bool ConfigLoaded = true;
-	FIL cfg;
-	if (f_open_char(&cfg, "/nincfg.bin", FA_READ|FA_OPEN_EXISTING) != FR_OK)
-		return false;
-
-	// Read the configuration file into memory.
-	UINT BytesRead;
-	f_read(&cfg, ncfg, sizeof(NIN_CFG), &BytesRead);
-	f_close(&cfg);
-
-	switch( ncfg->Version ) {
-		case 2:
-			if (BytesRead != 540)
-				ConfigLoaded = false;
-			break;
-
-		default:
-			if (BytesRead != sizeof(NIN_CFG))
-				ConfigLoaded = false;
-			break;
-	}
-
-	if (ncfg->Magicbytes != 0x01070CF6)
-		ConfigLoaded = false;
-
-	UpdateNinCFG();
-
-	if (ncfg->Version != NIN_CFG_VERSION)
-		ConfigLoaded = false;
-
-	if (ncfg->MaxPads > NIN_CFG_MAXPAD)
-		ConfigLoaded = false;
-
-	if (ncfg->MaxPads < 0)
-		ConfigLoaded = false;
-
-	return ConfigLoaded;
-}
-
-inline void ClearScreen()
-{
-	if (bg_isWidescreen)
-	{
-		// Clear the sides.
-		GRRLIB_Rectangle(0, 0, 80, 480, RGBA(222, 223, 224, 255), true);
-		GRRLIB_Rectangle(80+480, 0, 80, 480, RGBA(222, 223, 224, 255), true);
-	}
-	GRRLIB_DrawImg(bg_xPos, 0, background, 0, bg_xScale, 1, RGBA(255, 255, 255, 255));
-}
-
-static inline char ascii(char s)
-{
-	if (s < 0x20) return '.';
-	else if (s > 0x7E) return '.';
-	return s;
-}
-
-void hexdump(void *d, int len)
-{
-	if( d == (void*)NULL )
-		return;
-
-	u8 *data;
-	int i, off;
-	data = (u8*)d;
-
-	for (off=0; off<len; off += 16)
-	{
-		gprintf("%08x  ",off);
-
-		for(i=0; i<16; i++)
-			if((i+off)>=len)
-				gprintf("   ");
-			else
-				gprintf("%02x ",data[off+i]);
-
-		gprintf(" ");
-
-		for(i=0; i<16; i++)
-			if((i+off)>=len)
-				gprintf(" ");
-			else
-				gprintf("%c",ascii(data[off+i]));
-
-		gprintf("\r\n");
-	}
-}
-bool IsGCGame(u8 *Buffer)
-{
-	u32 AMB1 = *(vu32*)(Buffer+0x4);
-	u32 GCMagic = *(vu32*)(Buffer+0x1C);
-	return (AMB1 == 0x414D4231 || GCMagic == 0xC2339F3D);
-}
-
-void UpdateNinCFG()
-{
-	if (ncfg->Version == 2)
-	{	//251 blocks, used to be there
-		ncfg->Unused = 0x2;
-		ncfg->Version = 3;
-	}
-	if (ncfg->Version == 3)
-	{	//new memcard setting space
-		ncfg->MemCardBlocks = ncfg->Unused;
-		ncfg->VideoScale = 0;
-		ncfg->VideoOffset = 0;
-		ncfg->Version = 4;
-	}
-	if (ncfg->Version == 4)
-	{	//Option got changed so not confuse it
-		ncfg->Config &= ~NIN_CFG_HID;
-		ncfg->Version = 5;
-	}
-	if (ncfg->Version == 5)
-	{	//New Video Mode option
-		ncfg->VideoMode &= ~NIN_VID_PATCH_PAL50;
-		ncfg->Version = 6;
-	}
-	if (ncfg->Version == 6)
-	{	//New flag, disabled by default
-		ncfg->Config &= ~NIN_CFG_ARCADE_MODE;
-		ncfg->Version = 7;
-	}
-}
-
-int CreateNewFile(const char *Path, u32 size)
-{
-	FIL f;
-
-	// Check if the file already exists.
-	if (f_open_char(&f, Path, FA_READ|FA_OPEN_EXISTING) == FR_OK)
-	{	//create ONLY new files
-		f_close(&f);
-		return -1;
-	}
-
-	if (f_open_char(&f, Path, FA_WRITE|FA_CREATE_NEW) != FR_OK)
-	{
-		gprintf("Failed to create %s!\r\n", Path);
-		return -2;
-	}
-
-	// Allocate a temporary buffer.
-	void *buf = calloc(size, 1);
-	if(buf == NULL)
-	{
-		gprintf("Failed to allocate %u bytes!\r\n", size);
-		return -3;
-	}
-
-	// Write the temporary buffer to disk.
-	UINT wrote;
-	f_write(&f, buf, size, &wrote);
-	f_close(&f);
-	free(buf);
-	gprintf("Created %s with %u bytes!\r\n", Path, wrote);
-	return 0;
-}
-
-/** Device mount/unmount. **/
-// 0 == SD, 1 == USB
-FATFS *devices[2];
-
-// Device initialization data.
-typedef struct _devInitInfo_t
-{
-	const WCHAR devNameFF[8];
-	const char devNameDisplay[4];
-
-	// Maximum init timeout, in seconds.
-	// (0 = only try once)
-	int timeout;
-} devInitInfo_t;
-
-static const devInitInfo_t devInitInfo[2] =
-{
-	{{'s', 'd', ':', 0}, "SD", 0},
-	{{'u', 's', 'b', ':', 0}, "USB", 10}
-};
-
-/**
- * Initialize and mount a device.
- * @param pdrv Device number.
- * @return Mount point (WCHAR), or NULL on error.
- */
-const WCHAR *MountDevice(BYTE pdrv)
-{
-	if (pdrv < DEV_SD || pdrv > DEV_USB)
-		return NULL;
-
-	// Attempt to initialize this device
-	// TODO: Do initialization asynchronously.
-	if (devInitInfo[pdrv].timeout > 0)
-	{
-		// Attempt multiple inits within a timeout period.
-		time_t timeout = time(NULL);
-		while (time(NULL) - timeout < devInitInfo[pdrv].timeout)
-		{
-			if (disk_initialize(pdrv) == 0)
-				break;
-			usleep(50000);
-		}
-	}
-	else
-	{
-		// Only attempt a single init.
-		disk_initialize(pdrv);
-	}
-
-	if (disk_status(pdrv) == 0)
-	{
-		// Device initialized.
-		devices[pdrv] = (FATFS*)memalign(32, sizeof(FATFS));
-		if (f_mount(devices[pdrv], devInitInfo[pdrv].devNameFF, 1) == FR_OK)
-		{
-			gprintf("Mounted %s!\n", devInitInfo[pdrv].devNameDisplay);
-		}
-		else
-		{
-			// Could not mount the filesystem.
-			free(devices[pdrv]);
-			devices[pdrv] = NULL;
-		}
-	}
-
-	return (devices[pdrv] ? devInitInfo[pdrv].devNameFF : NULL);
-}
-
-/**
- * Unmount and shut down a device.
- * @param pdrv Device number.
- * @return 0 on success or if the drive was already shut down; non-zero on error.
- */
-int UnmountDevice(BYTE pdrv)
-{
-	if (pdrv < DEV_SD || pdrv > DEV_USB)
-		return -1;
-
-	// FIXME: Close the log file if it's on this device?
-
-	// Check if the device is mounted.
-	if (devices[pdrv] != NULL)
-	{
-		// Unmount the device.
-		f_mount(NULL, devInitInfo[pdrv].devNameFF, 1);
-		// Free the FatFS object.
-		free(devices[pdrv]);
-		devices[pdrv] = 0;
-	}
-
-	// Shut down the device driver.
-	disk_shutdown(pdrv);
-	return 0;
-}
-
-/**
- * Shut down all devices.
- * This also closes the log file.
- */
-void CloseDevices(void)
-{
-	int i;
-
-	closeLog();
-	for (i = DEV_SD; i <= DEV_USB; i++)
-	{
-		UnmountDevice(i);
-	}
-}
-
-/**
- * Does a filename have a supported file extension?
- * @return True if it does; false if it doesn't.
- */
-bool IsSupportedFileExt(const char *filename)
-{
-	size_t len = strlen(filename);
-	if (len >= 5 && filename[len-4] == '.')
-	{
-		const int extpos = len-3;
-		if (!strcasecmp(&filename[extpos], "gcm") ||
-		    !strcasecmp(&filename[extpos], "iso") ||
-		    !strcasecmp(&filename[extpos], "cso"))
-		{
-			// File extension is supported.
-			return true;
-		}
-	}
-	else if (len >= 6 && filename[len-5] == '.')
-	{
-		const int extpos = len-4;
-		if (!strcasecmp(&filename[extpos], "ciso"))
-		{
-			// File extension is supported.
-			return true;
-		}
-	}
-
-	// File extension is NOT supported.
-	return false;
-}
-
-/**
- * Check if an ID6 is a known multi-game disc.
- * @param id6 ID6. (must be 6 bytes)
- * @return True if this is a known multi-game disc; false if not.
- */
-bool IsMultiGameDisc(const char *id6)
-{
-	// Reference: https://gbatemp.net/threads/wit-wiimms-iso-tools-gamecube-disc-support.251630/#post-3088119
-	// NOTE: GCOx52 is "Call of Duty: Finest Hour".
-	if (!memcmp(id6, "GCO", 3) && id6[4]=='D' && id6[5]=='V')
-	{
-		// GCOxDV(D5) or GCOxDV(D9).
-		return true;
-	}
-
-	// Check for older IDs.
-	static const char multi_game_ids[3][8] = {"COBRAM", "GGCOSD", "RGCOSD"};
-	u32 i;
-	for (i = 0; i < 3; i++)
-	{
-		if (!memcmp(id6, multi_game_ids[i], 6))
-		{
-			// Found a multi-game disc.
-			return true;
-		}
-	}
-
-	// Not a multi-game disc.
-	return false;
-}
+/*
+
+Nintendont (Loader) - Playing Gamecubes in Wii mode on a Wii U
+
+Copyright (C) 2013  crediar
+
+This program is free software; you can redistribute it and/or
+modify it under the terms of the GNU General Public License
+as published by the Free Software Foundation version 2.
+
+This program is distributed in the hope that it will be useful,
+but WITHOUT ANY WARRANTY; without even the implied warranty of
+MERCHANTABILITY or FITNESS FOR A PARTICULAR PURPOSE.  See the
+GNU General Public License for more details.
+
+You should have received a copy of the GNU General Public License
+along with this program; if not, write to the Free Software
+Foundation, Inc., 51 Franklin Street, Fifth Floor, Boston, MA  02110-1301, USA.
+
+*/
+
+#include <gccore.h>
+#include <ogc/audio.h>
+#include <ogc/consol.h>
+#include <ogc/dsp.h>
+#include <ogc/es.h>
+#include <ogc/gx_struct.h>
+#include <ogc/lwp_threads.h>
+#include <ogc/system.h>
+#include <ogc/video.h>
+#include <ogc/wiilaunch.h>
+#include <stdio.h>
+#include <unistd.h>
+
+#include "ff_utf8.h"
+#include "diskio.h"
+
+#include "Config.h"
+#include "exi.h"
+#include "global.h"
+#include "font_zip.h"
+#include "dip.h"
+#include "unzip/unzip.h"
+
+// Background image.
+#include "background_png.h"
+
+GRRLIB_ttfFont *myFont;
+GRRLIB_texImg *background;
+GRRLIB_texImg *screen_buffer;
+static bool bg_isWidescreen = false;
+static float bg_xScale = 1.0f;
+static int bg_xPos = 0;
+
+u32 POffset;
+
+NIN_CFG* ncfg = (NIN_CFG*)0x93002900;
+bool UseSD;
+
+const char* const GetRootDevice()
+{
+	static const char* const SdStr = "sd";
+	static const char* const UsbStr = "usb";
+	if (UseSD)
+		return SdStr;
+	else
+		return UsbStr;
+}
+void RAMInit(void)
+{
+	__asm("lis 3, 0x8390\n\
+		  mtspr 0x3F3, 3");
+
+	__asm("mfspr 3, 1008");
+	__asm("ori 3, 3, 0x200");
+	__asm("mtspr 1008, 3");
+
+	__asm("mtfsb1    4*cr7+gt");
+
+	memset( (void*)0x80000000, 0, 0x100 );
+	memset( (void*)0x80003000, 0, 0x100 );
+	//memset( (void*)0x80003F00, 0, 0x11FC100 );
+	memset( (void*)0x81340000, 0, 0x3C );
+
+	__asm("	isync\n\
+	li      4, 0 \n\
+	mtspr   541, 4\n\
+	mtspr   540, 4 \n\
+	mtspr   543, 4\n\
+	mtspr   542, 4\n\
+	mtspr   531, 4\n\
+	mtspr   530, 4\n\
+	mtspr   533, 4\n\
+	mtspr   532, 4\n\
+	mtspr   535, 4\n\
+	mtspr   534, 4\n\
+	isync");
+	
+	*(vu32*)0x80000028 = 0x01800000;
+	*(vu32*)0x8000002C = 0;
+
+	*(vu32*)0x8000002C = *(vu32*)0xCC00302C >> 28;		// console type
+	*(vu32*)0x80000038 = 0x01800000;
+	*(vu32*)0x800000F0 = 0x01800000;
+	*(vu32*)0x800000EC = 0x81800000;
+	
+	*(vu32*)0x80003100 = 0x01800000;	//Physical MEM1 size 
+	*(vu32*)0x80003104 = 0x01800000;	//Simulated MEM1 size 
+	*(vu32*)0x80003108 = 0x01800000;
+	*(vu32*)0x8000310C = 0;
+	*(vu32*)0x80003110 = 0;
+	*(vu32*)0x80003114 = 0;
+	*(vu32*)0x80003118 = 0;				//Physical MEM2 size 
+	*(vu32*)0x8000311C = 0;				//Simulated MEM2 size 
+	*(vu32*)0x80003120 = 0;
+	*(vu32*)0x80003124 = 0x0000FFFF;
+	*(vu32*)0x80003128 = 0;
+	*(vu32*)0x80003130 = 0x0000FFFF;	//IOS Heap Range 
+	*(vu32*)0x80003134 = 0;
+	*(vu32*)0x80003138 = 0x11;			//Hollywood Version 
+	*(vu32*)0x8000313C = 0;
+
+	*(vu32*)0x800030CC = 0;
+	*(vu32*)0x800030C8 = 0;
+	*(vu32*)0x800030D0 = 0;
+	*(vu32*)0x800030C4 = 0;
+	*(vu32*)0x800030C8 = 0;
+	*(vu32*)0x800030D8 = 0;	
+	*(vu32*)0x8000315C = 0x81;
+
+//	__asm("lis 3, 0x8000\n");
+
+	*(vu16*)0xCC00501A = 156;
+
+	//*(vu32*)0xCC006400 = 0x340;
+
+	*(vu32*)0x800030CC = 0;
+	*(vu32*)0x800030C8 = 0;
+	*(vu32*)0x800030D0 = 0;
+
+//	memset( (void*)0x80003040, 0, 0x80 );
+
+	*(vu32*)0x800030C4 = 0;
+	*(vu32*)0x800030C8 = 0;
+
+	//*(vu32*)0xCC003004 = 0xF0;
+	//*(vu32*)0xCD000034 = 0x4000;
+
+	*(vu32*)0x800030D8 = 0;
+	
+	*(vu32*)0x8000315C = 0x81;
+}
+
+void unzip_data(const void *input, const u32 input_size, 
+	void **output, u32 *output_size)
+{
+	char filepath[20]; //statically linked zip file
+	snprintf(filepath,20,"%x+%x",(u32)input,input_size);
+	unzFile uf = unzOpen(filepath); //opens zip in memory
+	unzOpenCurrentFile(uf); //current file is the only file
+	unz_file_info file_info; //get file info for uncompressed size
+	unzGetCurrentFileInfo(uf,&file_info,NULL,0,NULL,0,NULL,0);
+	*output_size = file_info.uncompressed_size; //set output size
+	*output = malloc(*output_size); //allocate the required size
+	unzReadCurrentFile(uf,*output,*output_size); //read it all
+	unzCloseCurrentFile(uf); //done reading out the only file
+	unzClose(uf); //close our static archive, all done!
+}
+
+static void *font_ttf = NULL;
+static u32 font_ttf_size = 0;
+
+/**
+ * Initialize the loader.
+ * This also loads the background image.
+ * @param autoboot Set if autobooting. (This disables the fade-in.)
+ */
+void Initialise(bool autoboot)
+{
+	int i;
+	AUDIO_Init(NULL);
+	DSP_Init();
+	AUDIO_StopDMA();
+	AUDIO_RegisterDMACallback(NULL);
+	CheckForGecko();
+	gprintf("GRRLIB_Init = %i\r\n", GRRLIB_Init());
+	unzip_data(font_zip, font_zip_size, &font_ttf, &font_ttf_size);
+	gprintf("Decompressed font.ttf with %i bytes\r\n", font_ttf_size);
+	myFont = GRRLIB_LoadTTF(font_ttf, font_ttf_size);
+	background = GRRLIB_LoadTexturePNG(background_png);
+	screen_buffer = GRRLIB_CreateEmptyTexture(rmode->fbWidth, rmode->efbHeight);
+
+	// Calculate the background image scale.
+	bg_isWidescreen = (CONF_GetAspectRatio() == CONF_ASPECT_16_9);
+	if (bg_isWidescreen)
+	{
+		// Widescreen. 0.75x scaling, 80px offset.
+		bg_xScale = 0.75f;
+		bg_xPos = 80;
+	}
+	else
+	{
+		// Standard screen. 1.0x scaling, 0px offset.
+		bg_xScale = 1.0f;
+		bg_xPos = 0;
+	}
+
+	if(autoboot == false)
+	{
+		for (i=0; i<255; i +=5) // Fade background image in from black screen
+		{
+			if (bg_isWidescreen)
+			{
+				// Clear the sides.
+				GRRLIB_Rectangle(0, 0, 80, 480, RGBA(222, 223, 224, i), true);
+				GRRLIB_Rectangle(80+480, 0, 80, 480, RGBA(222, 223, 224, i), true);
+			}
+			GRRLIB_DrawImg(bg_xPos, 0, background, 0, bg_xScale, 1, RGBA(255, 255, 255, i)); // Opacity increases as i does
+			GRRLIB_Render();
+		}
+		ClearScreen();
+	}
+	gprintf("Initialize Finished\r\n");
+}
+
+static void (*stub)() = (void*)0x80001800;
+inline void DrawBuffer(void) {
+	GRRLIB_DrawImg(0, 0, screen_buffer, 0, 1, 1, 0xFFFFFFFF);
+}
+
+inline void UpdateScreen(void) {
+	GRRLIB_Screen2Texture(0, 0, screen_buffer, GX_FALSE);
+	GRRLIB_Render();
+	DrawBuffer();
+}
+
+raw_irq_handler_t BeforeIOSReload()
+{
+	__STM_Close();
+
+	write32(0x80003140, 0);
+	__MaskIrq(IRQ_PI_ACR);
+	return IRQ_Free(IRQ_PI_ACR);
+}
+extern void udelay(u32 us);
+void AfterIOSReload(raw_irq_handler_t handle, u32 rev)
+{
+	while((read32(0x80003140)) != rev)
+		udelay(1000);
+
+	u32 counter;
+	for (counter = 0; !(read32(0x0d000004) & 2); counter++)
+	{
+		udelay(1000);
+		if (counter >= 40000)
+			break;
+	}
+	IRQ_Request(IRQ_PI_ACR, handle, NULL);
+	__UnmaskIrq(IRQ_PI_ACR);
+	__IPC_Reinitialize();
+
+	__STM_Init();
+}
+
+/**
+ * Exit Nintendont and return to the loader.
+ * @param ret Exit code.
+ */
+void ExitToLoader(int ret)
+{
+	extern vu32 KernelLoaded, FoundVersion;
+
+	UpdateScreen();
+	UpdateScreen(); // Triple render to ensure it gets seen
+	GRRLIB_Render();
+	gprintf("Exiting Nintendont...\r\n");
+	sleep(3);
+	GRRLIB_FreeTexture(background);
+	GRRLIB_FreeTexture(screen_buffer);
+	GRRLIB_FreeTTF(myFont);
+	GRRLIB_Exit();
+	CloseDevices();
+	if(KernelLoaded)
+	{
+		raw_irq_handler_t irq_handler = BeforeIOSReload();
+		*(vu32*)0xD3003420 = 0x1DEA; //Kernel Reset
+		AfterIOSReload(irq_handler, FoundVersion);
+	}
+	memset( (void*)0x92f00000, 0, 0x100000 );
+	DCFlushRange( (void*)0x92f00000, 0x100000 );
+	if(*(vu32*)0x80001804 == 0x53545542 && *(vu32*)0x80001808 == 0x48415858) //stubhaxx
+	{
+		VIDEO_SetBlack(TRUE);
+		VIDEO_Flush();
+		VIDEO_WaitVSync();
+		__lwp_thread_stopmultitasking(stub);
+	}
+	SYS_ResetSystem(SYS_RETURNTOMENU, 0, 0);
+	exit(ret);
+}
+
+/**
+ * Load the configuration file from the root device.
+ * @return True if loaded successfully; false if not.
+ */
+bool LoadNinCFG(void)
+{
+	bool ConfigLoaded = true;
+	FIL cfg;
+	if (f_open_char(&cfg, "/nincfg.bin", FA_READ|FA_OPEN_EXISTING) != FR_OK)
+		return false;
+
+	// Read the configuration file into memory.
+	UINT BytesRead;
+	f_read(&cfg, ncfg, sizeof(NIN_CFG), &BytesRead);
+	f_close(&cfg);
+
+	switch( ncfg->Version ) {
+		case 2:
+			if (BytesRead != 540)
+				ConfigLoaded = false;
+			break;
+
+		default:
+			if (BytesRead != sizeof(NIN_CFG))
+				ConfigLoaded = false;
+			break;
+	}
+
+	if (ncfg->Magicbytes != 0x01070CF6)
+		ConfigLoaded = false;
+
+	UpdateNinCFG();
+
+	if (ncfg->Version != NIN_CFG_VERSION)
+		ConfigLoaded = false;
+
+	if (ncfg->MaxPads > NIN_CFG_MAXPAD)
+		ConfigLoaded = false;
+
+	if (ncfg->MaxPads < 0)
+		ConfigLoaded = false;
+
+	return ConfigLoaded;
+}
+
+inline void ClearScreen()
+{
+	if (bg_isWidescreen)
+	{
+		// Clear the sides.
+		GRRLIB_Rectangle(0, 0, 80, 480, RGBA(222, 223, 224, 255), true);
+		GRRLIB_Rectangle(80+480, 0, 80, 480, RGBA(222, 223, 224, 255), true);
+	}
+	GRRLIB_DrawImg(bg_xPos, 0, background, 0, bg_xScale, 1, RGBA(255, 255, 255, 255));
+}
+
+static inline char ascii(char s)
+{
+	if (s < 0x20) return '.';
+	else if (s > 0x7E) return '.';
+	return s;
+}
+
+void hexdump(void *d, int len)
+{
+	if( d == (void*)NULL )
+		return;
+
+	u8 *data;
+	int i, off;
+	data = (u8*)d;
+
+	for (off=0; off<len; off += 16)
+	{
+		gprintf("%08x  ",off);
+
+		for(i=0; i<16; i++)
+			if((i+off)>=len)
+				gprintf("   ");
+			else
+				gprintf("%02x ",data[off+i]);
+
+		gprintf(" ");
+
+		for(i=0; i<16; i++)
+			if((i+off)>=len)
+				gprintf(" ");
+			else
+				gprintf("%c",ascii(data[off+i]));
+
+		gprintf("\r\n");
+	}
+}
+bool IsGCGame(u8 *Buffer)
+{
+	u32 AMB1 = *(vu32*)(Buffer+0x4);
+	u32 GCMagic = *(vu32*)(Buffer+0x1C);
+	return (AMB1 == 0x414D4231 || GCMagic == 0xC2339F3D);
+}
+
+void UpdateNinCFG()
+{
+	if (ncfg->Version == 2)
+	{	//251 blocks, used to be there
+		ncfg->Unused = 0x2;
+		ncfg->Version = 3;
+	}
+	if (ncfg->Version == 3)
+	{	//new memcard setting space
+		ncfg->MemCardBlocks = ncfg->Unused;
+		ncfg->VideoScale = 0;
+		ncfg->VideoOffset = 0;
+		ncfg->Version = 4;
+	}
+	if (ncfg->Version == 4)
+	{	//Option got changed so not confuse it
+		ncfg->Config &= ~NIN_CFG_HID;
+		ncfg->Version = 5;
+	}
+	if (ncfg->Version == 5)
+	{	//New Video Mode option
+		ncfg->VideoMode &= ~NIN_VID_PATCH_PAL50;
+		ncfg->Version = 6;
+	}
+	if (ncfg->Version == 6)
+	{	//New flag, disabled by default
+		ncfg->Config &= ~NIN_CFG_ARCADE_MODE;
+		ncfg->Version = 7;
+	}
+}
+
+int CreateNewFile(const char *Path, u32 size)
+{
+	FIL f;
+
+	// Check if the file already exists.
+	if (f_open_char(&f, Path, FA_READ|FA_OPEN_EXISTING) == FR_OK)
+	{	//create ONLY new files
+		f_close(&f);
+		return -1;
+	}
+
+	if (f_open_char(&f, Path, FA_WRITE|FA_CREATE_NEW) != FR_OK)
+	{
+		gprintf("Failed to create %s!\r\n", Path);
+		return -2;
+	}
+
+	// Allocate a temporary buffer.
+	void *buf = calloc(size, 1);
+	if(buf == NULL)
+	{
+		gprintf("Failed to allocate %u bytes!\r\n", size);
+		return -3;
+	}
+
+	// Write the temporary buffer to disk.
+	UINT wrote;
+	f_write(&f, buf, size, &wrote);
+	f_close(&f);
+	free(buf);
+	gprintf("Created %s with %u bytes!\r\n", Path, wrote);
+	return 0;
+}
+
+/** Device mount/unmount. **/
+// 0 == SD, 1 == USB
+FATFS *devices[2];
+
+// Device initialization data.
+typedef struct _devInitInfo_t
+{
+	const WCHAR devNameFF[8];
+	const char devNameDisplay[4];
+
+	// Maximum init timeout, in seconds.
+	// (0 = only try once)
+	int timeout;
+} devInitInfo_t;
+
+static const devInitInfo_t devInitInfo[2] =
+{
+	{{'s', 'd', ':', 0}, "SD", 0},
+	{{'u', 's', 'b', ':', 0}, "USB", 10}
+};
+
+/**
+ * Initialize and mount a device.
+ * @param pdrv Device number.
+ * @return Mount point (WCHAR), or NULL on error.
+ */
+const WCHAR *MountDevice(BYTE pdrv)
+{
+	if (pdrv < DEV_SD || pdrv > DEV_USB)
+		return NULL;
+
+	// Attempt to initialize this device
+	// TODO: Do initialization asynchronously.
+	if (devInitInfo[pdrv].timeout > 0)
+	{
+		// Attempt multiple inits within a timeout period.
+		time_t timeout = time(NULL);
+		while (time(NULL) - timeout < devInitInfo[pdrv].timeout)
+		{
+			if (disk_initialize(pdrv) == 0)
+				break;
+			usleep(50000);
+		}
+	}
+	else
+	{
+		// Only attempt a single init.
+		disk_initialize(pdrv);
+	}
+
+	if (disk_status(pdrv) == 0)
+	{
+		// Device initialized.
+		devices[pdrv] = (FATFS*)memalign(32, sizeof(FATFS));
+		if (f_mount(devices[pdrv], devInitInfo[pdrv].devNameFF, 1) == FR_OK)
+		{
+			gprintf("Mounted %s!\n", devInitInfo[pdrv].devNameDisplay);
+		}
+		else
+		{
+			// Could not mount the filesystem.
+			free(devices[pdrv]);
+			devices[pdrv] = NULL;
+		}
+	}
+
+	return (devices[pdrv] ? devInitInfo[pdrv].devNameFF : NULL);
+}
+
+/**
+ * Unmount and shut down a device.
+ * @param pdrv Device number.
+ * @return 0 on success or if the drive was already shut down; non-zero on error.
+ */
+int UnmountDevice(BYTE pdrv)
+{
+	if (pdrv < DEV_SD || pdrv > DEV_USB)
+		return -1;
+
+	// FIXME: Close the log file if it's on this device?
+
+	// Check if the device is mounted.
+	if (devices[pdrv] != NULL)
+	{
+		// Unmount the device.
+		f_mount(NULL, devInitInfo[pdrv].devNameFF, 1);
+		// Free the FatFS object.
+		free(devices[pdrv]);
+		devices[pdrv] = 0;
+	}
+
+	// Shut down the device driver.
+	disk_shutdown(pdrv);
+	return 0;
+}
+
+/**
+ * Shut down all devices.
+ * This also closes the log file.
+ */
+void CloseDevices(void)
+{
+	int i;
+
+	closeLog();
+	for (i = DEV_SD; i <= DEV_USB; i++)
+	{
+		UnmountDevice(i);
+	}
+}
+
+/**
+ * Does a filename have a supported file extension?
+ * @return True if it does; false if it doesn't.
+ */
+bool IsSupportedFileExt(const char *filename)
+{
+	size_t len = strlen(filename);
+	if (len >= 5 && filename[len-4] == '.')
+	{
+		const int extpos = len-3;
+		if (!strcasecmp(&filename[extpos], "gcm") ||
+		    !strcasecmp(&filename[extpos], "iso") ||
+		    !strcasecmp(&filename[extpos], "cso"))
+		{
+			// File extension is supported.
+			return true;
+		}
+	}
+	else if (len >= 6 && filename[len-5] == '.')
+	{
+		const int extpos = len-4;
+		if (!strcasecmp(&filename[extpos], "ciso"))
+		{
+			// File extension is supported.
+			return true;
+		}
+	}
+
+	// File extension is NOT supported.
+	return false;
+}
+
+/**
+ * Check if an ID6 is a known multi-game disc.
+ * @param id6 ID6. (must be 6 bytes)
+ * @return True if this is a known multi-game disc; false if not.
+ */
+bool IsMultiGameDisc(const char *id6)
+{
+	// Reference: https://gbatemp.net/threads/wit-wiimms-iso-tools-gamecube-disc-support.251630/#post-3088119
+	// NOTE: GCOx52 is "Call of Duty: Finest Hour".
+	if (!memcmp(id6, "GCO", 3) && id6[4]=='D' && id6[5]=='V')
+	{
+		// GCOxDV(D5) or GCOxDV(D9).
+		return true;
+	}
+
+	// Check for older IDs.
+	static const char multi_game_ids[3][8] = {"COBRAM", "GGCOSD", "RGCOSD"};
+	u32 i;
+	for (i = 0; i < 3; i++)
+	{
+		if (!memcmp(id6, multi_game_ids[i], 6))
+		{
+			// Found a multi-game disc.
+			return true;
+		}
+	}
+
+	// Not a multi-game disc.
+	return false;
+}