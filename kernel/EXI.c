--- conflicted
+++ resolved
@@ -1,934 +1,930 @@
-/*
-
-Nintendont (Kernel) - Playing Gamecubes in Wii mode on a Wii U
-
-Copyright (C) 2013  crediar
-
-This program is free software; you can redistribute it and/or
-modify it under the terms of the GNU General Public License
-as published by the Free Software Foundation version 2.
-
-This program is distributed in the hope that it will be useful,
-but WITHOUT ANY WARRANTY; without even the implied warranty of
-MERCHANTABILITY or FITNESS FOR A PARTICULAR PURPOSE.  See the
-GNU General Public License for more details.
-
-You should have received a copy of the GNU General Public License
-along with this program; if not, write to the Free Software
-Foundation, Inc., 51 Franklin Street, Fifth Floor, Boston, MA  02110-1301, USA.
-
-*/
-#include "global.h"
-#include "EXI.h"
-#include "DI.h"
-#include "common.h"
-#include "vsprintf.h"
-#include "alloc.h"
-#include "Patch.h"
-#include "Config.h"
-#include "debug.h"
-#include "SRAM.h"
-
-#include "ff_utf8.h"
-
-#define EXI_IRQ_INSTANT		0		// as soon as possible
-#define EXI_IRQ_DEFAULT		1900	// about 1000 times a second
-#define EXI_IRQ_SLOW		3800	// about 500 times a second
-
-static u32 CurrentTiming = EXI_IRQ_DEFAULT;
-
-extern vu32 useipl;
-
-static u32 Device = 0;
-static u32 SRAMWriteCount = 0;
-static u32 EXICommand = 0;
-static u32 BlockOff= 0;
-static bool changed = false;
-static u32 BlockOffLow = 0xFFFFFFFF;
-static u32 BlockOffHigh = 0x00000000;
-static u8 *const MCard = (u8*)(0x11000000);
-static u8 *const FontBuf = (u8*)(0x13100000);
-static u32 CARDWriteCount = 0;
-static u32 IPLReadOffset;
-static FIL MemCard;
-bool EXI_IRQ = false;
-static u32 IRQ_Timer = 0;
-static u32 IRQ_Cause = 0;
-static u32 IRQ_Cause2= 0;
-static char MemCardName[0x20];
-
-static u32 TRIBackupOffset= 0;
-static u32 EXI2IRQ			= 0;
-static u32 EXI2IRQStatus	= 0;
-
-static u8 *ambbBackupMem;
-
-void EXIInit( void )
-{
-	dbgprintf("EXIInit Start\r\n");
-	u32 wrote, ret;
-
-	//some important memory for triforce
-	ambbBackupMem = malloca(0x10000, 0x40);
-	memset32(ambbBackupMem, 0xFF, 0x10000);
-
-	memset32((void*)EXI_BASE, 0, 0x20);
-	sync_after_write((void*)EXI_BASE, 0x20);
-
-	const u32 GameID = ConfigGetGameID();
-	if( ConfigGetConfig(NIN_CFG_MEMCARDEMU) )
-	{
-		memset32(MemCardName, 0, 0x20);
-		memcpy(MemCardName, "/saves/", 7);
-		if ( ConfigGetConfig(NIN_CFG_MC_MULTI) )
-		{
-			// "Multi" mode is enabled.
-			// Use one memory card for USA/PAL games,
-			// and another memory card for JPN games.
-			switch (BI2region)
-			{
-				case BI2_REGION_JAPAN:
-				case BI2_REGION_SOUTH_KOREA:
-				default:
-					// JPN games.
-					memcpy(MemCardName+7, "ninmemj.raw", 11);
-					break;
-
-				case BI2_REGION_USA:
-				case BI2_REGION_PAL:
-					// USA/PAL games.
-					memcpy(MemCardName+7, "ninmem.raw", 10);
-					break;
-			}
-		}
-		else
-		{
-			memcpy(MemCardName+7, &GameID, 4);
-			memcpy(MemCardName+11, ".raw", 4);
-		}
-		sync_after_write(MemCardName, 0x20);
-
-		dbgprintf("Trying to open %s\r\n", MemCardName);
-		ret = f_open_char( &MemCard, MemCardName, FA_READ );
-		if( ret != FR_OK || MemCard.obj.objsize == 0 )
-		{
-#ifdef DEBUG_EXI
-			dbgprintf("EXI: Failed to open %s:%u\r\n", MemCardName, ret );
-#endif
-			Shutdown();
-		}
-
-#ifdef DEBUG_EXI
-		dbgprintf("EXI: Loading memory card...");
-#endif
-
-		u32 FindBlocks = 0;
-		for (FindBlocks = 0; FindBlocks <= MEM_CARD_MAX; FindBlocks++)
-			if (MEM_CARD_SIZE(FindBlocks) == MemCard.obj.objsize)
-				break;
-		if (FindBlocks > MEM_CARD_MAX)
-		{
-			dbgprintf("EXI: Memcard unexpected size %s:%u\r\n", MemCardName, MemCard.obj.objsize );
-			Shutdown();
-		}
-		ConfigSetMemcardBlocks(FindBlocks);
-		f_lseek(&MemCard, 0);
-		f_read( &MemCard, MCard, ConfigGetMemcardSize(), &wrote );
-		f_close( &MemCard );
-#ifdef DEBUG_EXI
-		dbgprintf("EXI: Loaded memory card size %d\r\n", ConfigGetMemcardSize());
-		dbgprintf("done\r\n");
-#endif
-		sync_after_write( MCard, ConfigGetMemcardSize() );
-
-		// Set the flash ID in SRAM.
-		// FIXME: This doesn't fix the problem with first-party
-		// memory card images, and it might be causing problems
-		// with Ikaruga (PAL).
-		//SRAM_SetFlashID( MCard, 0 );
-	}
-
-	// Initialize SRAM.
-	SRAM_Init();
-}
-
-extern vu32 TRIGame;
-
-/**
- * Set EXI timings based on the game ID.
- * @param TitleID Game ID, rshifted by 8.
- * @param Region Region byte from Game ID.
- */
-void EXISetTimings(u32 TitleID, u32 Region)
-{
-	//GC BIOS, Trifoce Game, X-Men Legends 2, Rainbow Six 3 or Starfox Assault (NTSC-U)
-	if(useipl || TRIGame != TRI_NONE || TitleID == 0x475832 || TitleID == 0x473633 ||
-		(TitleID == 0x474637 && Region == REGION_ID_USA))
-	{
-		CurrentTiming = EXI_IRQ_INSTANT;
-	}
-	else if(TitleID == 0x474C4D) //Luigis Mansion (stabilize)
-	{
-		CurrentTiming = EXI_IRQ_SLOW;
-	}
-	else
-	{
-		CurrentTiming = EXI_IRQ_DEFAULT;
-	}
-#ifdef DEBUG_PATCH
-	dbgprintf("Patch:Using a EXI Timing of %i\n", CurrentTiming);
-#endif
-}
-
-bool EXICheckTimer(void)
-{
-	return TimerDiffTicks(IRQ_Timer) > CurrentTiming;
-}
-void EXIInterrupt(void)
-{
-	write32( 0x10, IRQ_Cause );
-	write32( 0x18, IRQ_Cause2 );
-	sync_after_write( (void*)0, 0x20 );
-	write32( EXI_INT, 0x10 ); // EXI IRQ
-	sync_after_write( (void*)EXI_INT, 0x20 );
-	write32( HW_IPC_ARMCTRL, (1<<0) | (1<<4) ); //throw irq
-	//dbgprintf("EXI Interrupt\r\n");
-	EXI_IRQ = false;
-	IRQ_Timer = 0;
-	IRQ_Cause = 0;
-	IRQ_Cause2 = 0;
-}
-bool EXICheckCard(void)
-{
-	if(changed == true)
-	{
-		changed = false;
-		return true;
-	}
-	return false;
-}
-
-void EXISaveCard(void)
-{
-	if(TRIGame)
-		return;
-
-	u32 wrote;
-	
-	if (BlockOffLow < BlockOffHigh)
-	{
-//#ifdef DEBUG_EXI
-		//dbgprintf("EXI: Saving memory card...");
-//#endif
-		s32 ret = f_open_char( &MemCard, MemCardName, FA_WRITE );
-		if( ret == FR_OK )
-		{
-			sync_before_read(MCard, ConfigGetMemcardSize());
-			f_lseek(&MemCard, BlockOffLow);
-			f_write(&MemCard, MCard + BlockOffLow, BlockOffHigh - BlockOffLow, &wrote);
-			f_close(&MemCard);
-//#ifdef DEBUG_EXI
-			//dbgprintf("Done!\r\n");
-		}
-		//else
-			//dbgprintf("\r\nUnable to open memory card file:%u\r\n", ret );
-//#endif
-		BlockOffLow = 0xFFFFFFFF;
-		BlockOffHigh = 0x00000000;
-	}
-}
-
-void EXIShutdown( void )
-{
-	if(TRIGame)
-		return;
-
-	u32 wrote;
-
-//#ifdef DEBUG_EXI
-	dbgprintf("EXI: Saving memory card...");
-//#endif
-
-	sync_before_read( MCard, ConfigGetMemcardSize() );
-	s32 ret = f_open_char( &MemCard, MemCardName, FA_WRITE );
-	if( ret == FR_OK )
-	{
-		f_lseek( &MemCard, 0 );
-		f_write( &MemCard, MCard, ConfigGetMemcardSize(), &wrote );
-		f_close( &MemCard );
-	}
-	else
-		dbgprintf("\r\nUnable to open memory card file:%u\r\n", ret );
-//#ifdef DEBUG_EXI
-	dbgprintf("Done!\r\n");
-//#endif
-}
-u32 EXIDeviceMemoryCard( u8 *Data, u32 Length, u32 Mode )
-{
-	u32 EXIOK = 1;
-	//u32 read, wrote;
-
-	if( Mode == 1 )		// Write
-	{
-		switch( Length )
-		{
-			case 1:
-			{
-				if( EXICommand == MEM_BLOCK_READ || EXICommand == MEM_BLOCK_WRITE )
-					break;
-
-				switch( (u32)Data >> 24 )
-				{
-					case 0x00:
-					{
-						EXICommand = MEM_READ_ID_NINTENDO;
-#ifdef DEBUG_EXI
-						dbgprintf("EXI: CARDGetDeviceIDNintendo()\r\n");
-#endif
-					} break;
-#ifdef DEBUG_EXI					
-					case 0x89:
-					{
-						dbgprintf("EXI: CARDClearStatus()\r\n");
-					} break;
-#endif
-				}
-			} break;
-			case 2:
-			{
-				switch( (u32)Data >> 16 )
-				{
-					case 0x0000:
-					{
-						EXICommand = MEM_READ_ID;
-#ifdef DEBUG_EXI
-						dbgprintf("EXI: CARDGetDeviceID()\r\n");
-#endif
-					} break;
-					case 0x8300:	//
-					{
-						EXICommand = MEM_READ_STATUS;
-#ifdef DEBUG_EXI
-						dbgprintf("EXI: CARDReadStatus()\r\n");
-#endif
-					} break;
-#ifdef DEBUG_EXI
-					case 0x8101:
-					{
-						dbgprintf("EXI: CARDIRQEnable()\r\n");
-					} break;
-					case 0x8100:
-					{
-						dbgprintf("EXI: CARDIRQDisable()\r\n");
-					} break;
-#endif
-				}
-			} break;
-			case 3:
-			{
-				switch( (u32)Data >> 24 )
-				{
-					case 0xF1:
-					{
-						BlockOff = (((u32)Data>>16)&0xFF)  << 17;
-						BlockOff|= (((u32)Data>> 8)&0xFF)  << 9;
-#ifdef DEBUG_EXI
-						dbgprintf("EXI: CARDErasePage(%08X)\r\n", BlockOff );
-#endif
-						EXICommand = MEM_BLOCK_ERASE;
-						CARDWriteCount = 0;
-						IRQ_Cause = 2;			// EXI IRQ
-						EXIOK = 2;
-					} break;
-				}
-			} break;
-			case 4:
-			{
-				if( EXICommand == MEM_BLOCK_READ || EXICommand == MEM_BLOCK_WRITE )
-					break;
-
-				switch( (u32)Data >> 24 )
-				{
-					case 0xF1:
-					{
-						BlockOff = (((u32)Data>>16)&0xFF)  << 17;
-						BlockOff|= (((u32)Data>> 8)&0xFF)  << 9;
-						BlockOff|= (((u32)Data&0xFF) & 3 ) << 7;
-#ifdef DEBUG_EXI
-						dbgprintf("EXI: CARDErasePage(%08X)\r\n", BlockOff );
-#endif
-						EXICommand = MEM_BLOCK_ERASE;
-						CARDWriteCount = 0;
-						IRQ_Cause = 2;			// EXI IRQ
-						EXIOK = 2;
-					} break;
-					case 0xF2:
-					{
-						BlockOff = (((u32)Data>>16)&0xFF)  << 17;
-						BlockOff|= (((u32)Data>> 8)&0xFF)  << 9;
-						BlockOff|= (((u32)Data&0xFF) & 3 ) << 7;
-#ifdef DEBUG_EXI
-						dbgprintf("EXI: CARDWritePage(%08X)\r\n", BlockOff );
-#endif
-						EXICommand = MEM_BLOCK_WRITE;
-					} break;
-					case 0x52:
-					{
-						BlockOff = (((u32)Data>>16)&0xFF)  << 17;
-						BlockOff|= (((u32)Data>> 8)&0xFF)  << 9;
-						BlockOff|= (((u32)Data&0xFF) & 3 ) << 7;
-#ifdef DEBUG_EXI
-						dbgprintf("EXI: CARDReadPage(%08X)\r\n", BlockOff );
-#endif
-
-						EXICommand = MEM_BLOCK_READ;
-					} break;
-#ifdef DEBUG_EXI
-					default:
-					{
-						dbgprintf("EXI: Unknown:%08x Line:%u\r\n", (u32)Data, __LINE__ );
-					//	Shutdown();
-					} break;
-#endif
-				}			
-			} break;
-			default:
-			{
-				switch( EXICommand )
-				{
-					case MEM_BLOCK_WRITE:
-					{
-						if(BlockOff < BlockOffLow)
-							BlockOffLow = BlockOff;
-						if(BlockOff + Length > BlockOffHigh)
-							BlockOffHigh = BlockOff + Length;
-						changed = true;
-						sync_before_read( Data, Length );
-
-						memcpy( MCard+BlockOff, Data, Length );
-
-						sync_after_write( MCard+BlockOff, Length );	
-
-						IRQ_Cause = 10;	// TC(8) & EXI(2) IRQ
-						EXIOK = 2;
-					} break;
-				}
-			} break;
-		}
-
-	} else {			// Read
-
-		switch( EXICommand )
-		{
-			case MEM_READ_ID_NINTENDO:
-			case MEM_READ_ID:
-			{
-				if( ConfigGetConfig(NIN_CFG_MEMCARDEMU) && (TRIGame == TRI_NONE) )
-				{
-					write32( EXI_CMD_1, ConfigGetMemcardCode() );
-				} else {
-					write32( EXI_CMD_1, 0x00000000 ); //no memory card
-				}
-#ifdef DEBUG_EXI
-				dbgprintf("EXI: CARDReadID(%X)\r\n", read32(EXI_CMD_1) );
-#endif
-			} break;
-			case MEM_READ_STATUS:
-			{
-				write32( EXI_CMD_1, 0x41 );	// Unlocked(0x40) and Ready(0x01)
-#ifdef DEBUG_EXI
-				dbgprintf("EXI: CARDReadStatus(%X)\r\n", read32(EXI_CMD_1) );
-#endif
-			} break;
-			case MEM_BLOCK_READ:
-			{
-			//	f_lseek( &MemCard, BlockOff );
-			//	f_read( &MemCard, Data, Length, &read );
-				sync_before_read( MCard+BlockOff, Length );
-
-				memcpy( Data, MCard+BlockOff, Length );
-
-				sync_after_write( Data, Length );
-
-				IRQ_Cause = 8;		// TC IRQ
-
-				EXIOK = 2;
-			} break;
-		}
-	}
-	//dbgprintf("%08x %08x %08x %08x\r\n", (u32)Data >> 16, Mode, Length, EXICommand);
-	write32( EXI_CMD_0, 0 ); //exit EXIDMA / EXIImm
-	sync_after_write( (void*)EXI_BASE, 0x20 );
-
-	if( EXIOK == 2 )
-	{
-		EXI_IRQ = true;
-		IRQ_Timer = read32(HW_TIMER);
-	}
-	return 1;
-}
-
-u32 EXIDevice_ROM_RTC_SRAM_UART( u8 *Data, u32 Length, u32 Mode )
-{
-	if( Mode == 1 )		// Write
-	{
-		switch( Length )
-		{
-			case 4:
-			{
-				if( EXICommand == SRAM_WRITE )
-				{
-					*(u32*)(((u8*)&sram)+SRAMWriteCount) = (u32)Data;
-
-					SRAMWriteCount += Length;
-
-					break;
-				}
-
-				if( (u32)Data == 0x20000000 )
-				{
-					EXICommand = RTC_READ;
-#ifdef DEBUG_SRAM
-					dbgprintf("EXI: RTCRead()\r\n");
-#endif
-					break;
-				}
-
-				if( (u32)Data == 0x20000100 )
-				{
-					EXICommand = SRAM_READ;
-#ifdef DEBUG_SRAM
-					dbgprintf("EXI: SRAMRead()\r\n");
-#endif
-					break;
-				}
-
-				if( (u32)Data == 0x20010000 )
-				{
-					EXICommand = UART_READ;
-#ifdef DEBUG_SRAM
-					dbgprintf("EXI: UARTRead()\r\n");
-#endif
-					break;
-				}
-
-				if( (u32)Data == 0xA0000100 || (u32)Data == 0xA0000600 )
-				{
-					EXICommand = SRAM_WRITE;
-					SRAMWriteCount = 0;
-#ifdef DEBUG_SRAM
-					dbgprintf("EXI: SRAMWrite()\r\n");
-#endif
-					break;
-				}
-				u32 PossibleIPLOffset = (u32)Data >> 6;
-				if( PossibleIPLOffset >= IPL_ROM_FONT_SJIS && PossibleIPLOffset < IPL_ROM_END_OFFSET )
-				{
-					EXICommand = IPL_READ_FONT;
-#ifdef DEBUG_SRAM
-					dbgprintf("EXI: IPLReadFont()\r\n");
-#endif
-					IPLReadOffset = PossibleIPLOffset;
-					break;
-				}
-
-			} break;
-		}
-
-	} else {
-
-		switch( EXICommand )
-		{
-			case IPL_READ_FONT:
-			{
-//#ifdef DEBUG_SRAM
-				dbgprintf("EXI: IPLRead( %p, %08X, %u), No ReadROM Patch?\r\n", Data, IPLReadOffset, Length );
-//#endif
-				EXIReadFontFile(Data, Length);
-			} break;
-			case RTC_READ:
-			{
-				Data = (u8*)P2C((u32)Data); //too small size so do it manually
-#ifdef DEBUG_SRAM
-				dbgprintf("EXI: RTCRead( %p, %u)\r\n", Data, Length );
-#endif			//???
-				sync_before_read_align32( Data, Length );
-				memset( Data, 0, Length );
-				sync_after_write_align32( Data, Length );
-			} break;
-			case SRAM_READ:
-			{
-#ifdef DEBUG_SRAM
-				dbgprintf("EXI: SRAMRead(%p,%u)\r\n", Data, Length );
-#endif
-				memcpy( Data, &sram, Length );
-				sync_after_write( Data, Length );
-			} break;
-			case UART_READ:
-			{
-				Data = (u8*)P2C((u32)Data); //too small size so do it manually
-#ifdef DEBUG_SRAM
-				dbgprintf("EXI: UARTRead( %p, %u)\r\n", Data, Length );
-#endif			//???
-				sync_before_read_align32( Data, Length );
-				memset( Data, 0, Length );
-				sync_after_write_align32( Data, Length );
-			} break;
-			default:
-			{
-				dbgprintf("EXI: Unknown:%08x Line:%u\r\n", (u32)Data, __LINE__ );
-				Shutdown();
-			} break;
-		}
-	}
-
-	write32( EXI_CMD_0, 0 );
-	sync_after_write( (void*)EXI_BASE, 0x20 );
-	return 1;
-}
-u32 EXIDeviceSP1( u8 *Data, u32 Length, u32 Mode )
-{
-	u32 EXIOK = 0;
-
-	if( Mode == 1 )		// Write
-	{
-		switch( Length )
-		{
-			/*
-				0: command
-			1-2: arg
-			  3: checksum
-			*/
-			case 4:
-			{
-				switch( (u32)Data >> 24 )
-				{
-					case 0x01:
-					{
-						TRIBackupOffset = ((u32)Data >> 8) & 0xFFFF;
-						EXICommand = AMBB_BACKUP_OFFSET;
-					} break;
-					case 0x02:
-					{
-						ambbBackupMem[TRIBackupOffset] = ((u32)Data >> 16) & 0xFF;
-						EXICommand = AMBB_BACKUP_WRITE;
-					} break;
-					case 0x03:
-					{
-						EXICommand = AMBB_BACKUP_READ;
-					} break;
-					case 0x82:
-					{
-#ifdef DEBUG_GCAM
-						dbgprintf("EXI:ISRRead()\n");
-#endif
-						EXICommand = AMBB_ISR_READ;
-					} break;
-					case 0x83:
-					{
-#ifdef DEBUG_GCAM
-						dbgprintf("EXI:0x83()\n");
-#endif
-						EXICommand = AMBB_UNKNOWN;
-					} break;
-					case 0x86:
-					{
-#ifdef DEBUG_GCAM
-						dbgprintf("EXI:IMRRead()\n");
-#endif
-						EXICommand = AMBB_IMR_READ;
-					} break;
-					case 0x87:
-					{
-#ifdef DEBUG_GCAM
-						dbgprintf("EXI:IMRWrite(%04X)\n", ((u32)Data >> 8) & 0xFFFF );
-#endif
-						EXICommand = AMBB_IMR_WRITE;
-					} break;
-					case 0xFF:
-					{
-#ifdef DEBUG_GCAM
-						dbgprintf("EXI:LANCNTWrite(%04X)\n", ((u32)Data >> 8) & 0xFFFF );
-#endif
-						if( (((u32)Data >> 8) & 0xFFFF) == 0x0201 )
-						{
-							EXI2IRQStatus = 0;
-
-						} else if ((((u32)Data >> 8) & 0xFFFF) == 0 )
-						{
-							EXI2IRQ = 1;
-							EXI2IRQStatus = 2;
-						}
-						EXICommand = AMBB_LANCNT_WRITE;
-					} break;
-				}
-			} break;
-			case 2:
-			{
-				switch( (u32)Data >>16 )
-				{
-					case 0x0000:
-					{
-						EXICommand = MEM_READ_ID;
-					} break;
-				}
-			} break;
-		}
-
-	} else {
-		switch(EXICommand)
-		{
-			/* 0x02 */
-			case AMBB_BACKUP_WRITE:
-			/* 0x01 */
-			case AMBB_BACKUP_OFFSET:
-			{
-				write32( EXI_CMD_1, 0x01 );
-			} break;
-			/* 0x03 */
-			case AMBB_BACKUP_READ:
-			{
-				write32( EXI_CMD_1, 0x0100 | ambbBackupMem[TRIBackupOffset] );
-			} break;
-			/* 0x87 */
-			case AMBB_IMR_WRITE:
-			/* 0x83 */
-			case AMBB_UNKNOWN:
-			{
-				write32( EXI_CMD_1, 0x04 );
-			} break;
-			/* 0x82 */
-			case AMBB_ISR_READ:
-			{
-				if( Length == 1 )
-				{
-					write32( EXI_CMD_1, 0x04 );
-				} else {
-					write32( EXI_CMD_1, EXI2IRQStatus );
-					EXI2IRQ = 0;
-				}
-			} break;
-			/* 0x86 */
-			case AMBB_IMR_READ:
-			{
-				if( Length == 1 )
-				{
-					write32( EXI_CMD_1, 0x04 );
-				} else {
-					write32( EXI_CMD_1, 0x0000 );
-				}
-			} break;
-			/* 0xFF */
-			case AMBB_LANCNT_WRITE:
-			{
-				if( EXI2IRQ )
-				{
-					EXIOK = 2;
-				}
-				write32( EXI_CMD_1, 0x04 );
-			} break;
-			case MEM_READ_ID:
-			{
-				write32( EXI_CMD_1, EXI_DEVTYPE_BASEBOARD );
-			} break;
-		}
-	}
-
-	write32( EXI_CMD_0, 0 );
-	sync_after_write((void*)EXI_BASE, 0x20);
-
-	if( EXIOK == 2 )
-	{
-		//dbgprintf("EXI: Triforce IRQ\r\n");
-		IRQ_Cause = 8;
-		IRQ_Cause2 = 2;
-		EXI_IRQ = true;
-		IRQ_Timer = read32(HW_TIMER);
-	}
-	return 0;
-}
-
-void EXIUpdateRegistersNEW( void )
-{
-	if( EXI_IRQ == true ) //still working
-		return;
-
-	//u32 chn, dev, frq, ret, data, len, mode;
-	u32 chn, dev, ret, data, len, mode;
-	u8 *ptr;
-	sync_before_read((void*)EXI_BASE, 0x20);
-	u32 command = read32(EXI_CMD_0);
-
-	if( command & 0xFF000000 )
-	{
-		switch( command >> 24 )
-		{
-			case 0x10:	// EXISelect
-			{
-				chn = command & 0xFF;
-				dev = (command>>8) & 0xFF;
-				//frq = (command>>16) & 0xFF;
-				
-				//dbgprintf("EXISelect( %u, %u, %u )\r\n", chn, dev, frq );
-				ret = 1;
-
-				switch( chn )
-				{
-					case 0:
-					{
-						switch( dev )
-						{
-							case 0:
-							{
-								Device = EXI_DEV_MEMCARD_A;
-							} break;
-							case 1:
-							{
-								Device = EXI_DEV_MASK_ROM_RTC_SRAM_UART;
-							} break;
-							case 2:
-							{
-								Device = EXI_DEV_SP1;
-							} break;
-						}
-					} break;
-					case 1:
-					{
-						Device = EXI_DEV_MEMCARD_B;
-						ret = 0;
-					} break;
-					case 2:
-					{
-						Device = EXI_DEV_AD16;
-						ret = 0;
-					} break;
-				}
-
-				EXICommand = 0;
-				write32( EXI_CMD_0, 0 );
-				write32( EXI_CMD_1, ret );
-				sync_after_write((void*)EXI_BASE, 0x20);
-			} break;
-			case 0x11:	// EXI_Imm( s32 nChn, void *pData, u32 nLen, u32 nMode, EXICallback tc_cb );
-			{
-				chn	=	(command >> 20) & 0xF;
-				data=	read32(EXI_CMD_1);
-				len	=	command& 0xFFFF;
-				mode=	(command >> 16) & 0xF;
-
-				if( len > 4 )
-				{
-					data = P2C(data);
-				}
-				
-				//dbgprintf("EXIImm( %u, %p, %u, %u, Dev:%u EC:%u )\r\n", chn, data, len, mode, Device, EXICommand );
-				switch( Device )
-				{
-					case EXI_DEV_MEMCARD_A:
-					{
-						EXIDeviceMemoryCard( (u8*)data, len, mode );
-					} break;
-					case EXI_DEV_MASK_ROM_RTC_SRAM_UART:
-					{
-						EXIDevice_ROM_RTC_SRAM_UART( (u8*)data, len, mode );
-					} break;
-					case EXI_DEV_SP1:
-					{
-						EXIDeviceSP1( (u8*)data, len, mode );
-					} break;
-					default:
-					{
-#ifdef DEBUG_SRAM
-						dbgprintf("EXI: EXIImm: Unhandled device:%u\r\n", Device );
-#endif
-					} break;
-				}
-
-			} break;
-			case 0x12:	// EXIDMA
-			{
-				chn	=	(command >> 20) & 0xF;
-				ptr=	(u8*)P2C(read32(EXI_CMD_1));
-				len	=	command& 0xFFFF;
-				mode=	(command >> 16) & 0xF;
-				
-				//dbgprintf("EXIDMA( %u, %p, %u, %u )\r\n", chn, ptr, len, mode );
-				switch( Device )
-				{
-					case EXI_DEV_MEMCARD_A:
-					{
-						EXIDeviceMemoryCard( ptr, len, mode );
-					} break;
-					case EXI_DEV_MASK_ROM_RTC_SRAM_UART:
-					{
-						EXIDevice_ROM_RTC_SRAM_UART( ptr, len, mode );
-					} break;
-					case EXI_DEV_SP1:
-					{
-#ifdef DEBUG_SRAM
-						hexdump( ptr, len );
-#endif
-						EXIDeviceSP1( ptr, len, mode );
-					} break;
-					default:
-					{
-#ifdef DEBUG_SRAM
-						dbgprintf("EXI: EXIDMA: Unhandled device:%u\r\n", Device );
-#endif
-					} break;
-				}
-
-				EXICommand = 0;
-
-			} break;
-			default:
-			{
-			} break;
-		}
-	}
-}
-
-// FontBuf starts at IPL_ROM_FONT_SJIS
-void EXIReadFontFile(u8* Data, u32 Length)
-{
-	memcpy(Data, FontBuf + IPLReadOffset - IPL_ROM_FONT_SJIS, Length);
-	sync_after_write(Data, Length);
-}
-
-//SegaBoot 3.11 with Free Play enabled
-static const unsigned int sb311block[54] =
-{
-    0x41434255, 0x30303031, 0x007D0512, 0x01000000, 0x00000311, 0x53424C4B, 
-    0x00000000, 0x63090400, 0x01010A01, 0x01010001, 0x01010101, 0x01010101, 
-    0x00000000, 0x00000000, 0x00000000, 0x00000000, 0x00000000, 0x00000001, 
-    0x00000000, 0x00000000, 0x00000000, 0x00000001, 0x00000000, 0x00000000, 
-    0x00000000, 0x00000001, 0x00000000, 0x00000000, 0x00000000, 0x00000001, 
-    0x00000000, 0x00000000, 0x00000000, 0x00000000, 0x00000000, 0x00000000, 
-    0x00000000, 0x00000000, 0x00000000, 0x00000000, 0x00000000, 0x00000000, 
-    0x00000000, 0x00000000, 0x00000000, 0x00000000, 0x00000000, 0x200E1AFF,
-    0xFFFF0000, 0x00000000, 0x00000000, 0x00000000, 0x00000000, 0x00000000,
-<<<<<<< HEAD
-};
-
-=======
-} ;
-extern u32 arcadeMode;
->>>>>>> 2260400b
-static bool TRIGameStarted = false;
-//make sure ambbBackupMem is filled correctly
-void EXIPrepareTRIGameStart()
-{
-	if(TRIGameStarted)
-		return;
-	dbgprintf("TRI:Setting up AMBB memory\r\n");
-	memset32(ambbBackupMem, 0, 0x400);
-	memcpy(ambbBackupMem, sb311block, sizeof(sb311block));
-	memcpy(ambbBackupMem + 0x200, sb311block, sizeof(sb311block));
-	if(arcadeMode)
-	{	//standard coin settings instead of free play
-		ambbBackupMem[0x00B] = 8; ambbBackupMem[0x022] = 1; ambbBackupMem[0x023] = 0;
-		ambbBackupMem[0x20B] = 8; ambbBackupMem[0x222] = 1; ambbBackupMem[0x223] = 0;
-	}
-	memset32(ambbBackupMem + 0x400, 0xFF, 0x10000 - 0x400);
-	TRIGameStarted = true;
-}
+/*
+
+Nintendont (Kernel) - Playing Gamecubes in Wii mode on a Wii U
+
+Copyright (C) 2013  crediar
+
+This program is free software; you can redistribute it and/or
+modify it under the terms of the GNU General Public License
+as published by the Free Software Foundation version 2.
+
+This program is distributed in the hope that it will be useful,
+but WITHOUT ANY WARRANTY; without even the implied warranty of
+MERCHANTABILITY or FITNESS FOR A PARTICULAR PURPOSE.  See the
+GNU General Public License for more details.
+
+You should have received a copy of the GNU General Public License
+along with this program; if not, write to the Free Software
+Foundation, Inc., 51 Franklin Street, Fifth Floor, Boston, MA  02110-1301, USA.
+
+*/
+#include "global.h"
+#include "EXI.h"
+#include "DI.h"
+#include "common.h"
+#include "vsprintf.h"
+#include "alloc.h"
+#include "Patch.h"
+#include "Config.h"
+#include "debug.h"
+#include "SRAM.h"
+
+#include "ff_utf8.h"
+
+#define EXI_IRQ_INSTANT		0		// as soon as possible
+#define EXI_IRQ_DEFAULT		1900	// about 1000 times a second
+#define EXI_IRQ_SLOW		3800	// about 500 times a second
+
+static u32 CurrentTiming = EXI_IRQ_DEFAULT;
+
+extern vu32 useipl;
+
+static u32 Device = 0;
+static u32 SRAMWriteCount = 0;
+static u32 EXICommand = 0;
+static u32 BlockOff= 0;
+static bool changed = false;
+static u32 BlockOffLow = 0xFFFFFFFF;
+static u32 BlockOffHigh = 0x00000000;
+static u8 *const MCard = (u8*)(0x11000000);
+static u8 *const FontBuf = (u8*)(0x13100000);
+static u32 CARDWriteCount = 0;
+static u32 IPLReadOffset;
+static FIL MemCard;
+bool EXI_IRQ = false;
+static u32 IRQ_Timer = 0;
+static u32 IRQ_Cause = 0;
+static u32 IRQ_Cause2= 0;
+static char MemCardName[0x20];
+
+static u32 TRIBackupOffset= 0;
+static u32 EXI2IRQ			= 0;
+static u32 EXI2IRQStatus	= 0;
+
+static u8 *ambbBackupMem;
+
+void EXIInit( void )
+{
+	dbgprintf("EXIInit Start\r\n");
+	u32 wrote, ret;
+
+	//some important memory for triforce
+	ambbBackupMem = malloca(0x10000, 0x40);
+	memset32(ambbBackupMem, 0xFF, 0x10000);
+
+	memset32((void*)EXI_BASE, 0, 0x20);
+	sync_after_write((void*)EXI_BASE, 0x20);
+
+	const u32 GameID = ConfigGetGameID();
+	if( ConfigGetConfig(NIN_CFG_MEMCARDEMU) )
+	{
+		memset32(MemCardName, 0, 0x20);
+		memcpy(MemCardName, "/saves/", 7);
+		if ( ConfigGetConfig(NIN_CFG_MC_MULTI) )
+		{
+			// "Multi" mode is enabled.
+			// Use one memory card for USA/PAL games,
+			// and another memory card for JPN games.
+			switch (BI2region)
+			{
+				case BI2_REGION_JAPAN:
+				case BI2_REGION_SOUTH_KOREA:
+				default:
+					// JPN games.
+					memcpy(MemCardName+7, "ninmemj.raw", 11);
+					break;
+
+				case BI2_REGION_USA:
+				case BI2_REGION_PAL:
+					// USA/PAL games.
+					memcpy(MemCardName+7, "ninmem.raw", 10);
+					break;
+			}
+		}
+		else
+		{
+			memcpy(MemCardName+7, &GameID, 4);
+			memcpy(MemCardName+11, ".raw", 4);
+		}
+		sync_after_write(MemCardName, 0x20);
+
+		dbgprintf("Trying to open %s\r\n", MemCardName);
+		ret = f_open_char( &MemCard, MemCardName, FA_READ );
+		if( ret != FR_OK || MemCard.obj.objsize == 0 )
+		{
+#ifdef DEBUG_EXI
+			dbgprintf("EXI: Failed to open %s:%u\r\n", MemCardName, ret );
+#endif
+			Shutdown();
+		}
+
+#ifdef DEBUG_EXI
+		dbgprintf("EXI: Loading memory card...");
+#endif
+
+		u32 FindBlocks = 0;
+		for (FindBlocks = 0; FindBlocks <= MEM_CARD_MAX; FindBlocks++)
+			if (MEM_CARD_SIZE(FindBlocks) == MemCard.obj.objsize)
+				break;
+		if (FindBlocks > MEM_CARD_MAX)
+		{
+			dbgprintf("EXI: Memcard unexpected size %s:%u\r\n", MemCardName, MemCard.obj.objsize );
+			Shutdown();
+		}
+		ConfigSetMemcardBlocks(FindBlocks);
+		f_lseek(&MemCard, 0);
+		f_read( &MemCard, MCard, ConfigGetMemcardSize(), &wrote );
+		f_close( &MemCard );
+#ifdef DEBUG_EXI
+		dbgprintf("EXI: Loaded memory card size %d\r\n", ConfigGetMemcardSize());
+		dbgprintf("done\r\n");
+#endif
+		sync_after_write( MCard, ConfigGetMemcardSize() );
+
+		// Set the flash ID in SRAM.
+		// FIXME: This doesn't fix the problem with first-party
+		// memory card images, and it might be causing problems
+		// with Ikaruga (PAL).
+		//SRAM_SetFlashID( MCard, 0 );
+	}
+
+	// Initialize SRAM.
+	SRAM_Init();
+}
+
+extern vu32 TRIGame;
+
+/**
+ * Set EXI timings based on the game ID.
+ * @param TitleID Game ID, rshifted by 8.
+ * @param Region Region byte from Game ID.
+ */
+void EXISetTimings(u32 TitleID, u32 Region)
+{
+	//GC BIOS, Trifoce Game, X-Men Legends 2, Rainbow Six 3 or Starfox Assault (NTSC-U)
+	if(useipl || TRIGame != TRI_NONE || TitleID == 0x475832 || TitleID == 0x473633 ||
+		(TitleID == 0x474637 && Region == REGION_ID_USA))
+	{
+		CurrentTiming = EXI_IRQ_INSTANT;
+	}
+	else if(TitleID == 0x474C4D) //Luigis Mansion (stabilize)
+	{
+		CurrentTiming = EXI_IRQ_SLOW;
+	}
+	else
+	{
+		CurrentTiming = EXI_IRQ_DEFAULT;
+	}
+#ifdef DEBUG_PATCH
+	dbgprintf("Patch:Using a EXI Timing of %i\n", CurrentTiming);
+#endif
+}
+
+bool EXICheckTimer(void)
+{
+	return TimerDiffTicks(IRQ_Timer) > CurrentTiming;
+}
+void EXIInterrupt(void)
+{
+	write32( 0x10, IRQ_Cause );
+	write32( 0x18, IRQ_Cause2 );
+	sync_after_write( (void*)0, 0x20 );
+	write32( EXI_INT, 0x10 ); // EXI IRQ
+	sync_after_write( (void*)EXI_INT, 0x20 );
+	write32( HW_IPC_ARMCTRL, (1<<0) | (1<<4) ); //throw irq
+	//dbgprintf("EXI Interrupt\r\n");
+	EXI_IRQ = false;
+	IRQ_Timer = 0;
+	IRQ_Cause = 0;
+	IRQ_Cause2 = 0;
+}
+bool EXICheckCard(void)
+{
+	if(changed == true)
+	{
+		changed = false;
+		return true;
+	}
+	return false;
+}
+
+void EXISaveCard(void)
+{
+	if(TRIGame)
+		return;
+
+	u32 wrote;
+	
+	if (BlockOffLow < BlockOffHigh)
+	{
+//#ifdef DEBUG_EXI
+		//dbgprintf("EXI: Saving memory card...");
+//#endif
+		s32 ret = f_open_char( &MemCard, MemCardName, FA_WRITE );
+		if( ret == FR_OK )
+		{
+			sync_before_read(MCard, ConfigGetMemcardSize());
+			f_lseek(&MemCard, BlockOffLow);
+			f_write(&MemCard, MCard + BlockOffLow, BlockOffHigh - BlockOffLow, &wrote);
+			f_close(&MemCard);
+//#ifdef DEBUG_EXI
+			//dbgprintf("Done!\r\n");
+		}
+		//else
+			//dbgprintf("\r\nUnable to open memory card file:%u\r\n", ret );
+//#endif
+		BlockOffLow = 0xFFFFFFFF;
+		BlockOffHigh = 0x00000000;
+	}
+}
+
+void EXIShutdown( void )
+{
+	if(TRIGame)
+		return;
+
+	u32 wrote;
+
+//#ifdef DEBUG_EXI
+	dbgprintf("EXI: Saving memory card...");
+//#endif
+
+	sync_before_read( MCard, ConfigGetMemcardSize() );
+	s32 ret = f_open_char( &MemCard, MemCardName, FA_WRITE );
+	if( ret == FR_OK )
+	{
+		f_lseek( &MemCard, 0 );
+		f_write( &MemCard, MCard, ConfigGetMemcardSize(), &wrote );
+		f_close( &MemCard );
+	}
+	else
+		dbgprintf("\r\nUnable to open memory card file:%u\r\n", ret );
+//#ifdef DEBUG_EXI
+	dbgprintf("Done!\r\n");
+//#endif
+}
+u32 EXIDeviceMemoryCard( u8 *Data, u32 Length, u32 Mode )
+{
+	u32 EXIOK = 1;
+	//u32 read, wrote;
+
+	if( Mode == 1 )		// Write
+	{
+		switch( Length )
+		{
+			case 1:
+			{
+				if( EXICommand == MEM_BLOCK_READ || EXICommand == MEM_BLOCK_WRITE )
+					break;
+
+				switch( (u32)Data >> 24 )
+				{
+					case 0x00:
+					{
+						EXICommand = MEM_READ_ID_NINTENDO;
+#ifdef DEBUG_EXI
+						dbgprintf("EXI: CARDGetDeviceIDNintendo()\r\n");
+#endif
+					} break;
+#ifdef DEBUG_EXI					
+					case 0x89:
+					{
+						dbgprintf("EXI: CARDClearStatus()\r\n");
+					} break;
+#endif
+				}
+			} break;
+			case 2:
+			{
+				switch( (u32)Data >> 16 )
+				{
+					case 0x0000:
+					{
+						EXICommand = MEM_READ_ID;
+#ifdef DEBUG_EXI
+						dbgprintf("EXI: CARDGetDeviceID()\r\n");
+#endif
+					} break;
+					case 0x8300:	//
+					{
+						EXICommand = MEM_READ_STATUS;
+#ifdef DEBUG_EXI
+						dbgprintf("EXI: CARDReadStatus()\r\n");
+#endif
+					} break;
+#ifdef DEBUG_EXI
+					case 0x8101:
+					{
+						dbgprintf("EXI: CARDIRQEnable()\r\n");
+					} break;
+					case 0x8100:
+					{
+						dbgprintf("EXI: CARDIRQDisable()\r\n");
+					} break;
+#endif
+				}
+			} break;
+			case 3:
+			{
+				switch( (u32)Data >> 24 )
+				{
+					case 0xF1:
+					{
+						BlockOff = (((u32)Data>>16)&0xFF)  << 17;
+						BlockOff|= (((u32)Data>> 8)&0xFF)  << 9;
+#ifdef DEBUG_EXI
+						dbgprintf("EXI: CARDErasePage(%08X)\r\n", BlockOff );
+#endif
+						EXICommand = MEM_BLOCK_ERASE;
+						CARDWriteCount = 0;
+						IRQ_Cause = 2;			// EXI IRQ
+						EXIOK = 2;
+					} break;
+				}
+			} break;
+			case 4:
+			{
+				if( EXICommand == MEM_BLOCK_READ || EXICommand == MEM_BLOCK_WRITE )
+					break;
+
+				switch( (u32)Data >> 24 )
+				{
+					case 0xF1:
+					{
+						BlockOff = (((u32)Data>>16)&0xFF)  << 17;
+						BlockOff|= (((u32)Data>> 8)&0xFF)  << 9;
+						BlockOff|= (((u32)Data&0xFF) & 3 ) << 7;
+#ifdef DEBUG_EXI
+						dbgprintf("EXI: CARDErasePage(%08X)\r\n", BlockOff );
+#endif
+						EXICommand = MEM_BLOCK_ERASE;
+						CARDWriteCount = 0;
+						IRQ_Cause = 2;			// EXI IRQ
+						EXIOK = 2;
+					} break;
+					case 0xF2:
+					{
+						BlockOff = (((u32)Data>>16)&0xFF)  << 17;
+						BlockOff|= (((u32)Data>> 8)&0xFF)  << 9;
+						BlockOff|= (((u32)Data&0xFF) & 3 ) << 7;
+#ifdef DEBUG_EXI
+						dbgprintf("EXI: CARDWritePage(%08X)\r\n", BlockOff );
+#endif
+						EXICommand = MEM_BLOCK_WRITE;
+					} break;
+					case 0x52:
+					{
+						BlockOff = (((u32)Data>>16)&0xFF)  << 17;
+						BlockOff|= (((u32)Data>> 8)&0xFF)  << 9;
+						BlockOff|= (((u32)Data&0xFF) & 3 ) << 7;
+#ifdef DEBUG_EXI
+						dbgprintf("EXI: CARDReadPage(%08X)\r\n", BlockOff );
+#endif
+
+						EXICommand = MEM_BLOCK_READ;
+					} break;
+#ifdef DEBUG_EXI
+					default:
+					{
+						dbgprintf("EXI: Unknown:%08x Line:%u\r\n", (u32)Data, __LINE__ );
+					//	Shutdown();
+					} break;
+#endif
+				}			
+			} break;
+			default:
+			{
+				switch( EXICommand )
+				{
+					case MEM_BLOCK_WRITE:
+					{
+						if(BlockOff < BlockOffLow)
+							BlockOffLow = BlockOff;
+						if(BlockOff + Length > BlockOffHigh)
+							BlockOffHigh = BlockOff + Length;
+						changed = true;
+						sync_before_read( Data, Length );
+
+						memcpy( MCard+BlockOff, Data, Length );
+
+						sync_after_write( MCard+BlockOff, Length );	
+
+						IRQ_Cause = 10;	// TC(8) & EXI(2) IRQ
+						EXIOK = 2;
+					} break;
+				}
+			} break;
+		}
+
+	} else {			// Read
+
+		switch( EXICommand )
+		{
+			case MEM_READ_ID_NINTENDO:
+			case MEM_READ_ID:
+			{
+				if( ConfigGetConfig(NIN_CFG_MEMCARDEMU) && (TRIGame == TRI_NONE) )
+				{
+					write32( EXI_CMD_1, ConfigGetMemcardCode() );
+				} else {
+					write32( EXI_CMD_1, 0x00000000 ); //no memory card
+				}
+#ifdef DEBUG_EXI
+				dbgprintf("EXI: CARDReadID(%X)\r\n", read32(EXI_CMD_1) );
+#endif
+			} break;
+			case MEM_READ_STATUS:
+			{
+				write32( EXI_CMD_1, 0x41 );	// Unlocked(0x40) and Ready(0x01)
+#ifdef DEBUG_EXI
+				dbgprintf("EXI: CARDReadStatus(%X)\r\n", read32(EXI_CMD_1) );
+#endif
+			} break;
+			case MEM_BLOCK_READ:
+			{
+			//	f_lseek( &MemCard, BlockOff );
+			//	f_read( &MemCard, Data, Length, &read );
+				sync_before_read( MCard+BlockOff, Length );
+
+				memcpy( Data, MCard+BlockOff, Length );
+
+				sync_after_write( Data, Length );
+
+				IRQ_Cause = 8;		// TC IRQ
+
+				EXIOK = 2;
+			} break;
+		}
+	}
+	//dbgprintf("%08x %08x %08x %08x\r\n", (u32)Data >> 16, Mode, Length, EXICommand);
+	write32( EXI_CMD_0, 0 ); //exit EXIDMA / EXIImm
+	sync_after_write( (void*)EXI_BASE, 0x20 );
+
+	if( EXIOK == 2 )
+	{
+		EXI_IRQ = true;
+		IRQ_Timer = read32(HW_TIMER);
+	}
+	return 1;
+}
+
+u32 EXIDevice_ROM_RTC_SRAM_UART( u8 *Data, u32 Length, u32 Mode )
+{
+	if( Mode == 1 )		// Write
+	{
+		switch( Length )
+		{
+			case 4:
+			{
+				if( EXICommand == SRAM_WRITE )
+				{
+					*(u32*)(((u8*)&sram)+SRAMWriteCount) = (u32)Data;
+
+					SRAMWriteCount += Length;
+
+					break;
+				}
+
+				if( (u32)Data == 0x20000000 )
+				{
+					EXICommand = RTC_READ;
+#ifdef DEBUG_SRAM
+					dbgprintf("EXI: RTCRead()\r\n");
+#endif
+					break;
+				}
+
+				if( (u32)Data == 0x20000100 )
+				{
+					EXICommand = SRAM_READ;
+#ifdef DEBUG_SRAM
+					dbgprintf("EXI: SRAMRead()\r\n");
+#endif
+					break;
+				}
+
+				if( (u32)Data == 0x20010000 )
+				{
+					EXICommand = UART_READ;
+#ifdef DEBUG_SRAM
+					dbgprintf("EXI: UARTRead()\r\n");
+#endif
+					break;
+				}
+
+				if( (u32)Data == 0xA0000100 || (u32)Data == 0xA0000600 )
+				{
+					EXICommand = SRAM_WRITE;
+					SRAMWriteCount = 0;
+#ifdef DEBUG_SRAM
+					dbgprintf("EXI: SRAMWrite()\r\n");
+#endif
+					break;
+				}
+				u32 PossibleIPLOffset = (u32)Data >> 6;
+				if( PossibleIPLOffset >= IPL_ROM_FONT_SJIS && PossibleIPLOffset < IPL_ROM_END_OFFSET )
+				{
+					EXICommand = IPL_READ_FONT;
+#ifdef DEBUG_SRAM
+					dbgprintf("EXI: IPLReadFont()\r\n");
+#endif
+					IPLReadOffset = PossibleIPLOffset;
+					break;
+				}
+
+			} break;
+		}
+
+	} else {
+
+		switch( EXICommand )
+		{
+			case IPL_READ_FONT:
+			{
+//#ifdef DEBUG_SRAM
+				dbgprintf("EXI: IPLRead( %p, %08X, %u), No ReadROM Patch?\r\n", Data, IPLReadOffset, Length );
+//#endif
+				EXIReadFontFile(Data, Length);
+			} break;
+			case RTC_READ:
+			{
+				Data = (u8*)P2C((u32)Data); //too small size so do it manually
+#ifdef DEBUG_SRAM
+				dbgprintf("EXI: RTCRead( %p, %u)\r\n", Data, Length );
+#endif			//???
+				sync_before_read_align32( Data, Length );
+				memset( Data, 0, Length );
+				sync_after_write_align32( Data, Length );
+			} break;
+			case SRAM_READ:
+			{
+#ifdef DEBUG_SRAM
+				dbgprintf("EXI: SRAMRead(%p,%u)\r\n", Data, Length );
+#endif
+				memcpy( Data, &sram, Length );
+				sync_after_write( Data, Length );
+			} break;
+			case UART_READ:
+			{
+				Data = (u8*)P2C((u32)Data); //too small size so do it manually
+#ifdef DEBUG_SRAM
+				dbgprintf("EXI: UARTRead( %p, %u)\r\n", Data, Length );
+#endif			//???
+				sync_before_read_align32( Data, Length );
+				memset( Data, 0, Length );
+				sync_after_write_align32( Data, Length );
+			} break;
+			default:
+			{
+				dbgprintf("EXI: Unknown:%08x Line:%u\r\n", (u32)Data, __LINE__ );
+				Shutdown();
+			} break;
+		}
+	}
+
+	write32( EXI_CMD_0, 0 );
+	sync_after_write( (void*)EXI_BASE, 0x20 );
+	return 1;
+}
+u32 EXIDeviceSP1( u8 *Data, u32 Length, u32 Mode )
+{
+	u32 EXIOK = 0;
+
+	if( Mode == 1 )		// Write
+	{
+		switch( Length )
+		{
+			/*
+				0: command
+			1-2: arg
+			  3: checksum
+			*/
+			case 4:
+			{
+				switch( (u32)Data >> 24 )
+				{
+					case 0x01:
+					{
+						TRIBackupOffset = ((u32)Data >> 8) & 0xFFFF;
+						EXICommand = AMBB_BACKUP_OFFSET;
+					} break;
+					case 0x02:
+					{
+						ambbBackupMem[TRIBackupOffset] = ((u32)Data >> 16) & 0xFF;
+						EXICommand = AMBB_BACKUP_WRITE;
+					} break;
+					case 0x03:
+					{
+						EXICommand = AMBB_BACKUP_READ;
+					} break;
+					case 0x82:
+					{
+#ifdef DEBUG_GCAM
+						dbgprintf("EXI:ISRRead()\n");
+#endif
+						EXICommand = AMBB_ISR_READ;
+					} break;
+					case 0x83:
+					{
+#ifdef DEBUG_GCAM
+						dbgprintf("EXI:0x83()\n");
+#endif
+						EXICommand = AMBB_UNKNOWN;
+					} break;
+					case 0x86:
+					{
+#ifdef DEBUG_GCAM
+						dbgprintf("EXI:IMRRead()\n");
+#endif
+						EXICommand = AMBB_IMR_READ;
+					} break;
+					case 0x87:
+					{
+#ifdef DEBUG_GCAM
+						dbgprintf("EXI:IMRWrite(%04X)\n", ((u32)Data >> 8) & 0xFFFF );
+#endif
+						EXICommand = AMBB_IMR_WRITE;
+					} break;
+					case 0xFF:
+					{
+#ifdef DEBUG_GCAM
+						dbgprintf("EXI:LANCNTWrite(%04X)\n", ((u32)Data >> 8) & 0xFFFF );
+#endif
+						if( (((u32)Data >> 8) & 0xFFFF) == 0x0201 )
+						{
+							EXI2IRQStatus = 0;
+
+						} else if ((((u32)Data >> 8) & 0xFFFF) == 0 )
+						{
+							EXI2IRQ = 1;
+							EXI2IRQStatus = 2;
+						}
+						EXICommand = AMBB_LANCNT_WRITE;
+					} break;
+				}
+			} break;
+			case 2:
+			{
+				switch( (u32)Data >>16 )
+				{
+					case 0x0000:
+					{
+						EXICommand = MEM_READ_ID;
+					} break;
+				}
+			} break;
+		}
+
+	} else {
+		switch(EXICommand)
+		{
+			/* 0x02 */
+			case AMBB_BACKUP_WRITE:
+			/* 0x01 */
+			case AMBB_BACKUP_OFFSET:
+			{
+				write32( EXI_CMD_1, 0x01 );
+			} break;
+			/* 0x03 */
+			case AMBB_BACKUP_READ:
+			{
+				write32( EXI_CMD_1, 0x0100 | ambbBackupMem[TRIBackupOffset] );
+			} break;
+			/* 0x87 */
+			case AMBB_IMR_WRITE:
+			/* 0x83 */
+			case AMBB_UNKNOWN:
+			{
+				write32( EXI_CMD_1, 0x04 );
+			} break;
+			/* 0x82 */
+			case AMBB_ISR_READ:
+			{
+				if( Length == 1 )
+				{
+					write32( EXI_CMD_1, 0x04 );
+				} else {
+					write32( EXI_CMD_1, EXI2IRQStatus );
+					EXI2IRQ = 0;
+				}
+			} break;
+			/* 0x86 */
+			case AMBB_IMR_READ:
+			{
+				if( Length == 1 )
+				{
+					write32( EXI_CMD_1, 0x04 );
+				} else {
+					write32( EXI_CMD_1, 0x0000 );
+				}
+			} break;
+			/* 0xFF */
+			case AMBB_LANCNT_WRITE:
+			{
+				if( EXI2IRQ )
+				{
+					EXIOK = 2;
+				}
+				write32( EXI_CMD_1, 0x04 );
+			} break;
+			case MEM_READ_ID:
+			{
+				write32( EXI_CMD_1, EXI_DEVTYPE_BASEBOARD );
+			} break;
+		}
+	}
+
+	write32( EXI_CMD_0, 0 );
+	sync_after_write((void*)EXI_BASE, 0x20);
+
+	if( EXIOK == 2 )
+	{
+		//dbgprintf("EXI: Triforce IRQ\r\n");
+		IRQ_Cause = 8;
+		IRQ_Cause2 = 2;
+		EXI_IRQ = true;
+		IRQ_Timer = read32(HW_TIMER);
+	}
+	return 0;
+}
+
+void EXIUpdateRegistersNEW( void )
+{
+	if( EXI_IRQ == true ) //still working
+		return;
+
+	//u32 chn, dev, frq, ret, data, len, mode;
+	u32 chn, dev, ret, data, len, mode;
+	u8 *ptr;
+	sync_before_read((void*)EXI_BASE, 0x20);
+	u32 command = read32(EXI_CMD_0);
+
+	if( command & 0xFF000000 )
+	{
+		switch( command >> 24 )
+		{
+			case 0x10:	// EXISelect
+			{
+				chn = command & 0xFF;
+				dev = (command>>8) & 0xFF;
+				//frq = (command>>16) & 0xFF;
+				
+				//dbgprintf("EXISelect( %u, %u, %u )\r\n", chn, dev, frq );
+				ret = 1;
+
+				switch( chn )
+				{
+					case 0:
+					{
+						switch( dev )
+						{
+							case 0:
+							{
+								Device = EXI_DEV_MEMCARD_A;
+							} break;
+							case 1:
+							{
+								Device = EXI_DEV_MASK_ROM_RTC_SRAM_UART;
+							} break;
+							case 2:
+							{
+								Device = EXI_DEV_SP1;
+							} break;
+						}
+					} break;
+					case 1:
+					{
+						Device = EXI_DEV_MEMCARD_B;
+						ret = 0;
+					} break;
+					case 2:
+					{
+						Device = EXI_DEV_AD16;
+						ret = 0;
+					} break;
+				}
+
+				EXICommand = 0;
+				write32( EXI_CMD_0, 0 );
+				write32( EXI_CMD_1, ret );
+				sync_after_write((void*)EXI_BASE, 0x20);
+			} break;
+			case 0x11:	// EXI_Imm( s32 nChn, void *pData, u32 nLen, u32 nMode, EXICallback tc_cb );
+			{
+				chn	=	(command >> 20) & 0xF;
+				data=	read32(EXI_CMD_1);
+				len	=	command& 0xFFFF;
+				mode=	(command >> 16) & 0xF;
+
+				if( len > 4 )
+				{
+					data = P2C(data);
+				}
+				
+				//dbgprintf("EXIImm( %u, %p, %u, %u, Dev:%u EC:%u )\r\n", chn, data, len, mode, Device, EXICommand );
+				switch( Device )
+				{
+					case EXI_DEV_MEMCARD_A:
+					{
+						EXIDeviceMemoryCard( (u8*)data, len, mode );
+					} break;
+					case EXI_DEV_MASK_ROM_RTC_SRAM_UART:
+					{
+						EXIDevice_ROM_RTC_SRAM_UART( (u8*)data, len, mode );
+					} break;
+					case EXI_DEV_SP1:
+					{
+						EXIDeviceSP1( (u8*)data, len, mode );
+					} break;
+					default:
+					{
+#ifdef DEBUG_SRAM
+						dbgprintf("EXI: EXIImm: Unhandled device:%u\r\n", Device );
+#endif
+					} break;
+				}
+
+			} break;
+			case 0x12:	// EXIDMA
+			{
+				chn	=	(command >> 20) & 0xF;
+				ptr=	(u8*)P2C(read32(EXI_CMD_1));
+				len	=	command& 0xFFFF;
+				mode=	(command >> 16) & 0xF;
+				
+				//dbgprintf("EXIDMA( %u, %p, %u, %u )\r\n", chn, ptr, len, mode );
+				switch( Device )
+				{
+					case EXI_DEV_MEMCARD_A:
+					{
+						EXIDeviceMemoryCard( ptr, len, mode );
+					} break;
+					case EXI_DEV_MASK_ROM_RTC_SRAM_UART:
+					{
+						EXIDevice_ROM_RTC_SRAM_UART( ptr, len, mode );
+					} break;
+					case EXI_DEV_SP1:
+					{
+#ifdef DEBUG_SRAM
+						hexdump( ptr, len );
+#endif
+						EXIDeviceSP1( ptr, len, mode );
+					} break;
+					default:
+					{
+#ifdef DEBUG_SRAM
+						dbgprintf("EXI: EXIDMA: Unhandled device:%u\r\n", Device );
+#endif
+					} break;
+				}
+
+				EXICommand = 0;
+
+			} break;
+			default:
+			{
+			} break;
+		}
+	}
+}
+
+// FontBuf starts at IPL_ROM_FONT_SJIS
+void EXIReadFontFile(u8* Data, u32 Length)
+{
+	memcpy(Data, FontBuf + IPLReadOffset - IPL_ROM_FONT_SJIS, Length);
+	sync_after_write(Data, Length);
+}
+
+//SegaBoot 3.11 with Free Play enabled
+static const unsigned int sb311block[54] =
+{
+    0x41434255, 0x30303031, 0x007D0512, 0x01000000, 0x00000311, 0x53424C4B, 
+    0x00000000, 0x63090400, 0x01010A01, 0x01010001, 0x01010101, 0x01010101, 
+    0x00000000, 0x00000000, 0x00000000, 0x00000000, 0x00000000, 0x00000001, 
+    0x00000000, 0x00000000, 0x00000000, 0x00000001, 0x00000000, 0x00000000, 
+    0x00000000, 0x00000001, 0x00000000, 0x00000000, 0x00000000, 0x00000001, 
+    0x00000000, 0x00000000, 0x00000000, 0x00000000, 0x00000000, 0x00000000, 
+    0x00000000, 0x00000000, 0x00000000, 0x00000000, 0x00000000, 0x00000000, 
+    0x00000000, 0x00000000, 0x00000000, 0x00000000, 0x00000000, 0x200E1AFF,
+    0xFFFF0000, 0x00000000, 0x00000000, 0x00000000, 0x00000000, 0x00000000,
+};
+
+extern u32 arcadeMode;
+static bool TRIGameStarted = false;
+//make sure ambbBackupMem is filled correctly
+void EXIPrepareTRIGameStart()
+{
+	if(TRIGameStarted)
+		return;
+	dbgprintf("TRI:Setting up AMBB memory\r\n");
+	memset32(ambbBackupMem, 0, 0x400);
+	memcpy(ambbBackupMem, sb311block, sizeof(sb311block));
+	memcpy(ambbBackupMem + 0x200, sb311block, sizeof(sb311block));
+	if(arcadeMode)
+	{	//standard coin settings instead of free play
+		ambbBackupMem[0x00B] = 8; ambbBackupMem[0x022] = 1; ambbBackupMem[0x023] = 0;
+		ambbBackupMem[0x20B] = 8; ambbBackupMem[0x222] = 1; ambbBackupMem[0x223] = 0;
+	}
+	memset32(ambbBackupMem + 0x400, 0xFF, 0x10000 - 0x400);
+	TRIGameStarted = true;
+}