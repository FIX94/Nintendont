--- conflicted
+++ resolved
@@ -1,268 +1,265 @@
-#include "string.h"
-#include "global.h"
-#include "EXI.h"
-#include "Config.h"
-#include "debug.h"
-
-void BootStatus(s32 Value, u32 secs, u32 scnt)
-{
-	//memset32( STATUS, Value, 0x20 );
-	if(scnt)
-	{
-		float drvs = (float)scnt / 1024 * secs / 1024;
-		if(drvs > 1024)
-		{
-			STATUS_GB_MB = 1; //drvs is in GB
-			drvs /= 1024;
-		} else
-			STATUS_GB_MB = 0;	//drvs is in MB
-		*(vu32*)(0x10004100 + 4) = scnt;
-		STATUS_SECTOR = secs;
-		STATUS_DRIVE = drvs;
-	}
-	STATUS_LOADING = Value;
-	STATUS_ERROR = 0;		//clear error status
-	sync_after_write(STATUS, 0x20);
-}
-
-void BootStatusError(s32 Value, s32 error)
-{
-	//memset32( STATUS, Value, 0x20 );
-	STATUS_LOADING = Value;
-	STATUS_ERROR = error;
-	sync_after_write(STATUS, 0x20);
-}
-
-/*
-	Since Starlet can only access MEM1 via 32byte write and 8/16 writes
-	cause unpredictable results we this code is needed.
-
-	This automatically detects the misalignment and writes the value
-	via two 32bit writes
-*/
-void W16(u32 Address, u16 Data)
-{
-	u32 Tmp = R32(Address);
-	W32(Address, (Tmp & 0xFFFF) | (Data << 16));
-}
-
-void W32(u32 Address, u32 Data)
-{
-	if( Address & 3 )
-	{
-		//dbgprintf("[%08X] %08X\r\n",Address,Data);
-		u32 valA = read32(Address & (~3));
-		u32 valB = read32((Address + 3) & (~3));
-		//dbgprintf("[%08X] %08X\r\n", Address & (~3), valA );
-		//dbgprintf("[%08X] %08X\r\n", (Address+3) & (~3), valB );
-		if((Address & 3) == 1)
-		{
-			valA &= 0xFF000000;
-			valA |= Data>>8;
-			write32(Address & (~3), valA);
-			valB &= 0x00FFFFFF;
-			valB |= (Data&0xFF)<<24;
-			write32((Address + 3) & (~3), valB);
-		}
-		else if((Address & 3) == 2)
-		{
-			valA &= 0xFFFF0000;
-			valA |= Data>>16;
-			write32(Address & (~3), valA);
-			valB &= 0x0000FFFF;
-			valB |= (Data&0xFFFF)<<16;
-			write32((Address + 3) & (~3), valB);
-		}
-		else
-		{
-			valA &= 0xFFFFFF00;
-			valA |= Data>>24;
-			write32(Address & (~3), valA);
-			valB &= 0x000000FF;
-			valB |= (Data&0xFFFFFF)<<8;
-			write32((Address + 3) & (~3), valB);
-		}
-		//dbgprintf("[%08X] %08X\r\n", Address & (~3), valA );
-		//dbgprintf("[%08X] %08X\r\n", (Address+3) & (~3), valB );
-	}
-	else
-	{
-		write32( Address, Data );
-	}
-}
-
-u16 R16(u32 Address)
-{
-	return R32(Address) >> 16;
-}
-
-u32 R32(u32 Address)
-{
-	if(Address & 3)
-	{
-		u32 valA = read32(Address & (~3));
-		u32 valB = read32((Address + 3) & (~3));
-		if((Address & 3) == 1)
-			return ((valA&0xFFFFFF)<<8) | (valB>>24);
-		else if((Address & 3) == 2)
-			return ((valA&0xFFFF)<<16) | (valB>>16);
-		return ((valA&0xFF)<<24) | (valB>>8);
-	}
-	return read32(Address);
-}
-
-void udelay(int us)
-{
-	u8 heap[0x10];
-	struct ipcmessage *msg = NULL;
-	s32 mqueue = -1;
-	s32 timer = -1;
-
-	mqueue = mqueue_create(heap, 1);
-	if(mqueue < 0)
-		goto out;
-	timer = TimerCreate(us, 0, mqueue, 0xbabababa);
-	if(timer < 0)
-		goto out;
-	mqueue_recv(mqueue, &msg, 0);
-
-out:
-	if(timer >= 0)
-		TimerDestroy(timer);
-	if(mqueue >= 0)
-		mqueue_destroy(mqueue);
-}
-
-void mdelay(int ms)
-{
-	udelay(ms * 1000);
-}
-
-void Shutdown( void )
-{
-	dbgprintf("Got Shutdown button call\n");
-	if( ConfigGetConfig(NIN_CFG_MEMCARDEMU) )
-		EXIShutdown();
-
-#if 0
-
-#ifdef DEBUG
-	int i;
-	//if( ConfigGetConfig(NIN_CFG_MEMEMU) )
-	//{
-	//	for( i = 0; i < 0x20; i+=4 )
-	//		dbgprintf("0x%08X:0x%08X\t0x%08X\r\n", i, read32( EXI_BASE + i ), read32( EXI_SHADOW + i ) );
-	//	dbgprintf("\r\n");
-	//}
-
-	for( i = 0; i < 0x30; i+=4 )
-		dbgprintf("0x%08X:0x%08X\r\n", i, read32( DI_BASE + i ) );
-	dbgprintf("\r\n");
-
-	for( i = 0; i < 0x30; i+=4 )
-		dbgprintf("0x%08X:0x%08X\t0x%08X\r\n", 0x0D806000 + i, read32( 0x0D806000 + i ), read32( 0x0D006000 + i ) );
-#endif
-
-#endif
-	if( IsWiiU )
-	{
-		write32( 0x0D8005E0, 0xFFFFFFFE );
-
-	} else {		
-		set32( HW_GPIO_ENABLE, GPIO_SHUTDOWN );
-		set32( HW_GPIO_OUT, GPIO_SHUTDOWN );
-	}
-
-	while(1);
-}
-void Asciify( char *str )
-{
-	int i=0;
-	int length = strlen(str);
-	for( i=0; i < length; i++ )
-		if( str[i] < 0x20 || str[i] > 0x7F )
-			str[i] = '_';
-}
-unsigned int atox( char *String )
-{
-	u32 val=1;
-	u32 len=0;
-	u32 i;
-
-	while(val)
-	{
-		switch(String[len])
-		{
-			case 0x0a:
-			case 0x0d:
-			case 0x00:
-			case ',':
-				val = 0;
-				len--;
-				break;
-		}
-		len++;
-	}
-
-	for( i=0; i < len; ++i )
-	{
-		if( String[i] >= '0' && String[i] <='9' )
-		{
-			val |= (String[i]-'0') << (((len-1)-i) * 4);
-
-		} else if( String[i] >= 'A' && String[i] <='Z' ) {
-
-			val |= (String[i]-'7') << (((len-1)-i) * 4);
-
-		} else if( String[i] >= 'a' && String[i] <='z' ) {
-
-			val |= (String[i]-'W') << (((len-1)-i) * 4);
-		}
-	}
-
-	return val;
-}
-
-void wait_for_ppc(u8 multi)
-{
-	udelay(45*multi);
-<<<<<<< HEAD
-=======
-}
-
-u32 timeBase = 0, timeStarlet = 0, wrappedAround = 0;
-void InitCurrentTime()
-{
-	//get current time since 1970 from loader
-	timeBase = read32(RESET_STATUS+4);
-	//make sure to start based on starlet time
-	timeStarlet = read32(HW_TIMER);
-	timeBase -= TicksToSecs(timeStarlet);
-#ifdef DEBUG_TIME
-	dbgprintf("Time:Start with %u seconds and %u ticks\r\n",timeBase,timeStarlet);
-#endif
-}
-
-u32 GetCurrentTime()
-{
-	u32 curtime = read32(HW_TIMER);
-	if(timeStarlet > curtime) /* Wrapped around, add full cycle to base */
-	{
-		//counter some inaccuracy, will be behind by 1 second every
-		//19 wraps (nearly half a day, good enough)
-		wrappedAround++;
-		if(wrappedAround == 3)
-		{
-			timeBase += 2263;
-			wrappedAround = 0;
-		}
-		else
-			timeBase += 2262;
-#ifdef DEBUG_TIME
-		dbgprintf("Time:Wrap with %u seconds and %u ticks\r\n",timeBase,curtime);
-#endif
-	}
-	timeStarlet = curtime;
-	return timeBase + TicksToSecs(timeStarlet);
->>>>>>> 133cc589
-}
+#include "string.h"
+#include "global.h"
+#include "EXI.h"
+#include "Config.h"
+#include "debug.h"
+
+void BootStatus(s32 Value, u32 secs, u32 scnt)
+{
+	//memset32( STATUS, Value, 0x20 );
+	if(scnt)
+	{
+		float drvs = (float)scnt / 1024 * secs / 1024;
+		if(drvs > 1024)
+		{
+			STATUS_GB_MB = 1; //drvs is in GB
+			drvs /= 1024;
+		} else
+			STATUS_GB_MB = 0;	//drvs is in MB
+		*(vu32*)(0x10004100 + 4) = scnt;
+		STATUS_SECTOR = secs;
+		STATUS_DRIVE = drvs;
+	}
+	STATUS_LOADING = Value;
+	STATUS_ERROR = 0;		//clear error status
+	sync_after_write(STATUS, 0x20);
+}
+
+void BootStatusError(s32 Value, s32 error)
+{
+	//memset32( STATUS, Value, 0x20 );
+	STATUS_LOADING = Value;
+	STATUS_ERROR = error;
+	sync_after_write(STATUS, 0x20);
+}
+
+/*
+	Since Starlet can only access MEM1 via 32byte write and 8/16 writes
+	cause unpredictable results we this code is needed.
+
+	This automatically detects the misalignment and writes the value
+	via two 32bit writes
+*/
+void W16(u32 Address, u16 Data)
+{
+	u32 Tmp = R32(Address);
+	W32(Address, (Tmp & 0xFFFF) | (Data << 16));
+}
+
+void W32(u32 Address, u32 Data)
+{
+	if( Address & 3 )
+	{
+		//dbgprintf("[%08X] %08X\r\n",Address,Data);
+		u32 valA = read32(Address & (~3));
+		u32 valB = read32((Address + 3) & (~3));
+		//dbgprintf("[%08X] %08X\r\n", Address & (~3), valA );
+		//dbgprintf("[%08X] %08X\r\n", (Address+3) & (~3), valB );
+		if((Address & 3) == 1)
+		{
+			valA &= 0xFF000000;
+			valA |= Data>>8;
+			write32(Address & (~3), valA);
+			valB &= 0x00FFFFFF;
+			valB |= (Data&0xFF)<<24;
+			write32((Address + 3) & (~3), valB);
+		}
+		else if((Address & 3) == 2)
+		{
+			valA &= 0xFFFF0000;
+			valA |= Data>>16;
+			write32(Address & (~3), valA);
+			valB &= 0x0000FFFF;
+			valB |= (Data&0xFFFF)<<16;
+			write32((Address + 3) & (~3), valB);
+		}
+		else
+		{
+			valA &= 0xFFFFFF00;
+			valA |= Data>>24;
+			write32(Address & (~3), valA);
+			valB &= 0x000000FF;
+			valB |= (Data&0xFFFFFF)<<8;
+			write32((Address + 3) & (~3), valB);
+		}
+		//dbgprintf("[%08X] %08X\r\n", Address & (~3), valA );
+		//dbgprintf("[%08X] %08X\r\n", (Address+3) & (~3), valB );
+	}
+	else
+	{
+		write32( Address, Data );
+	}
+}
+
+u16 R16(u32 Address)
+{
+	return R32(Address) >> 16;
+}
+
+u32 R32(u32 Address)
+{
+	if(Address & 3)
+	{
+		u32 valA = read32(Address & (~3));
+		u32 valB = read32((Address + 3) & (~3));
+		if((Address & 3) == 1)
+			return ((valA&0xFFFFFF)<<8) | (valB>>24);
+		else if((Address & 3) == 2)
+			return ((valA&0xFFFF)<<16) | (valB>>16);
+		return ((valA&0xFF)<<24) | (valB>>8);
+	}
+	return read32(Address);
+}
+
+void udelay(int us)
+{
+	u8 heap[0x10];
+	struct ipcmessage *msg = NULL;
+	s32 mqueue = -1;
+	s32 timer = -1;
+
+	mqueue = mqueue_create(heap, 1);
+	if(mqueue < 0)
+		goto out;
+	timer = TimerCreate(us, 0, mqueue, 0xbabababa);
+	if(timer < 0)
+		goto out;
+	mqueue_recv(mqueue, &msg, 0);
+
+out:
+	if(timer >= 0)
+		TimerDestroy(timer);
+	if(mqueue >= 0)
+		mqueue_destroy(mqueue);
+}
+
+void mdelay(int ms)
+{
+	udelay(ms * 1000);
+}
+
+void Shutdown( void )
+{
+	dbgprintf("Got Shutdown button call\n");
+	if( ConfigGetConfig(NIN_CFG_MEMCARDEMU) )
+		EXIShutdown();
+
+#if 0
+
+#ifdef DEBUG
+	int i;
+	//if( ConfigGetConfig(NIN_CFG_MEMEMU) )
+	//{
+	//	for( i = 0; i < 0x20; i+=4 )
+	//		dbgprintf("0x%08X:0x%08X\t0x%08X\r\n", i, read32( EXI_BASE + i ), read32( EXI_SHADOW + i ) );
+	//	dbgprintf("\r\n");
+	//}
+
+	for( i = 0; i < 0x30; i+=4 )
+		dbgprintf("0x%08X:0x%08X\r\n", i, read32( DI_BASE + i ) );
+	dbgprintf("\r\n");
+
+	for( i = 0; i < 0x30; i+=4 )
+		dbgprintf("0x%08X:0x%08X\t0x%08X\r\n", 0x0D806000 + i, read32( 0x0D806000 + i ), read32( 0x0D006000 + i ) );
+#endif
+
+#endif
+	if( IsWiiU )
+	{
+		write32( 0x0D8005E0, 0xFFFFFFFE );
+
+	} else {		
+		set32( HW_GPIO_ENABLE, GPIO_SHUTDOWN );
+		set32( HW_GPIO_OUT, GPIO_SHUTDOWN );
+	}
+
+	while(1);
+}
+void Asciify( char *str )
+{
+	int i=0;
+	int length = strlen(str);
+	for( i=0; i < length; i++ )
+		if( str[i] < 0x20 || str[i] > 0x7F )
+			str[i] = '_';
+}
+unsigned int atox( char *String )
+{
+	u32 val=1;
+	u32 len=0;
+	u32 i;
+
+	while(val)
+	{
+		switch(String[len])
+		{
+			case 0x0a:
+			case 0x0d:
+			case 0x00:
+			case ',':
+				val = 0;
+				len--;
+				break;
+		}
+		len++;
+	}
+
+	for( i=0; i < len; ++i )
+	{
+		if( String[i] >= '0' && String[i] <='9' )
+		{
+			val |= (String[i]-'0') << (((len-1)-i) * 4);
+
+		} else if( String[i] >= 'A' && String[i] <='Z' ) {
+
+			val |= (String[i]-'7') << (((len-1)-i) * 4);
+
+		} else if( String[i] >= 'a' && String[i] <='z' ) {
+
+			val |= (String[i]-'W') << (((len-1)-i) * 4);
+		}
+	}
+
+	return val;
+}
+
+void wait_for_ppc(u8 multi)
+{
+	udelay(45*multi);
+}
+
+u32 timeBase = 0, timeStarlet = 0, wrappedAround = 0;
+void InitCurrentTime()
+{
+	//get current time since 1970 from loader
+	timeBase = read32(RESET_STATUS+4);
+	//make sure to start based on starlet time
+	timeStarlet = read32(HW_TIMER);
+	timeBase -= TicksToSecs(timeStarlet);
+#ifdef DEBUG_TIME
+	dbgprintf("Time:Start with %u seconds and %u ticks\r\n",timeBase,timeStarlet);
+#endif
+}
+
+u32 GetCurrentTime()
+{
+	u32 curtime = read32(HW_TIMER);
+	if(timeStarlet > curtime) /* Wrapped around, add full cycle to base */
+	{
+		//counter some inaccuracy, will be behind by 1 second every
+		//19 wraps (nearly half a day, good enough)
+		wrappedAround++;
+		if(wrappedAround == 3)
+		{
+			timeBase += 2263;
+			wrappedAround = 0;
+		}
+		else
+			timeBase += 2262;
+#ifdef DEBUG_TIME
+		dbgprintf("Time:Wrap with %u seconds and %u ticks\r\n",timeBase,curtime);
+#endif
+	}
+	timeStarlet = curtime;
+	return timeBase + TicksToSecs(timeStarlet);
+}